// Copyright 2020-2022 IOTA Stiftung
// SPDX-License-Identifier: Apache-2.0

// TODO:
// - replace thread based shard refresh with guard type return and functional refresh

use crate::{
    locked_memory::LockedMemory,
    memories::{
        buffer::Buffer,
        file_memory::FileMemory,
        frag::{Frag, FragStrategy},
        ram_memory::RamMemory,
    },
    utils::*,
    MemoryError::*,
    *,
};
use core::{
    fmt::{self, Debug, Formatter},
    marker::PhantomData,
};

// use crypto::hashes::sha;
use crypto::hashes::{blake2b, Digest};
use zeroize::Zeroize;

use serde::{
    de::{Deserialize, Deserializer, SeqAccess, Visitor},
    ser::{Serialize, Serializer},
};

use std::{cell::RefCell, sync::Mutex};

#[allow(dead_code)]
static IMPOSSIBLE_CASE: &str = "NonContiguousMemory: this case should not happen if allocated properly";
static POISONED_LOCK: &str = "NonContiguousMemory potentially in an unsafe state";

// Currently we only support data of 32 bytes in noncontiguous memory
pub const NC_DATA_SIZE: usize = 32;

// For serialization/deserialization we choose this fullram config
pub const NC_CONFIGURATION: NCConfig = FullRam;

#[derive(Debug, PartialEq, Eq, Clone)]
pub enum NCConfig {
    FullFile,
    FullRam,
    RamAndFile,
    FragAllocation(FragStrategy),
}
use NCConfig::*;

// NONCONTIGUOUS MEMORY
/// Shards of memory which composes a non contiguous memory
#[derive(Clone)]
enum MemoryShard {
    File(FileMemory),
    Ram(RamMemory),
    Frag(Frag<[u8; NC_DATA_SIZE]>),
}
use MemoryShard::*;

/// NonContiguousMemory only works on data which size corresponds to the hash primitive we use. In our case we use it to
/// store keys hence the size of the data depends on the chosen box provider
pub struct NonContiguousMemory {
    shard1: Mutex<RefCell<MemoryShard>>,
    shard2: Mutex<RefCell<MemoryShard>>,
    config: NCConfig,
}

impl Clone for NonContiguousMemory {
    fn clone(&self) -> Self {
        let mut1 = self.shard1.lock().expect(POISONED_LOCK);
        let mut2 = self.shard2.lock().expect(POISONED_LOCK);
        NonContiguousMemory {
            shard1: Mutex::new(mut1.clone()),
            shard2: Mutex::new(mut2.clone()),
            config: self.config.clone(),
        }
    }
}

impl LockedMemory for NonContiguousMemory {
    /// Locks the memory and possibly reallocates
    fn update(self, payload: Buffer<u8>, size: usize) -> Result<Self, MemoryError> {
        NonContiguousMemory::alloc(&payload.borrow(), size, self.config.clone())
    }

    /// Unlocks the memory and returns an unlocked Buffer
    /// To retrieve secret value you xor the hash contained in shard1 with value in shard2
    fn unlock(&self) -> Result<Buffer<u8>, MemoryError> {
<<<<<<< HEAD
        let (data1, data2) = self.get_shards_data()?;
        let data1 = &blake2b::Blake2b256::digest(&data1);
        let reconstructed_data = xor(data1, &data2, NC_DATA_SIZE);
=======
        let data1 = blake2b::Blake2b256::digest(&*self.get_buffer_from_shard1().borrow());
>>>>>>> 4dea954a

        // Refresh the shards after each use
        self.refresh()?;

        Ok(Buffer::alloc(&reconstructed_data, NC_DATA_SIZE))
    }
}

impl NonContiguousMemory {
    /// Writes the payload into a LockedMemory then locks it
    pub fn alloc(payload: &[u8], size: usize, config: NCConfig) -> Result<Self, MemoryError> {
        if size != NC_DATA_SIZE {
            return Err(NCSizeNotAllowed);
        };
        let random = random_vec(NC_DATA_SIZE);
        let digest = blake2b::Blake2b256::digest(&random);
        let digest = xor(&digest, payload, NC_DATA_SIZE);

        let (shard1, shard2) = MemoryShard::new_shards(&random, &digest, &config)?;

        let mem = NonContiguousMemory {
            shard1: Mutex::new(RefCell::new(shard1)),
            shard2: Mutex::new(RefCell::new(shard2)),
            config,
        };

        Ok(mem)
    }

    // Refresh the shards to increase security, may be called every _n_ seconds or
    // punctually
    pub fn refresh(&self) -> Result<(), MemoryError> {
        let random = random_vec(NC_DATA_SIZE);
        let (old_data1, old_data2) = self.get_shards_data()?;

<<<<<<< HEAD
        let new_data1 = xor(&old_data1, &random, NC_DATA_SIZE);

        let hash_of_old_shard1 = &blake2b::Blake2b256::digest(&old_data1);
        let hash_of_new_shard1 = &blake2b::Blake2b256::digest(&new_data1);

        let new_data2 = xor(&old_data2, hash_of_old_shard1, NC_DATA_SIZE);
        let new_data2 = xor(&new_data2, hash_of_new_shard1, NC_DATA_SIZE);

        let (shard1, shard2) = MemoryShard::new_shards(&new_data1, &new_data2, &self.config)?;

        let m1 = self.shard1.lock().expect(POISONED_LOCK);
        let m2 = self.shard2.lock().expect(POISONED_LOCK);
        m1.replace(shard1);
        m2.replace(shard2);

        Ok(())
    }

    fn get_shards_data(&self) -> Result<(Vec<u8>, Vec<u8>), MemoryError> {
        let m1 = self.shard1.lock().expect(POISONED_LOCK);
        let m2 = self.shard2.lock().expect(POISONED_LOCK);
        let shard1 = &*m1.borrow();
        let shard2 = &*m2.borrow();
        Ok((shard1.get()?, shard2.get()?))
    }

    /// Returns the memory addresses of the two inner shards.
    ///
    /// This is for testing purposes only, and is intended to work with `NCConfig::FullRam`
    /// only.
    #[cfg(test)]
    pub fn get_ptr_addresses(&self) -> Result<(usize, usize), MemoryError> {
        let muta = self.shard1.lock().expect(POISONED_LOCK);
        let mutb = self.shard2.lock().expect(POISONED_LOCK);
        let a = &*muta.borrow();
        let b = &*mutb.borrow();

        let (a_ptr, b_ptr) = match (a, b) {
            (Ram(a), Ram(b)) => (a.get_ptr_address(), b.get_ptr_address()),
            (Frag(a), Frag(b)) => (
                a.get()? as *const [u8; NC_DATA_SIZE] as usize,
                b.get()? as *const [u8; NC_DATA_SIZE] as usize,
            ),
            _ => {
                return Err(MemoryError::Allocation(
                    "Cannot get pointers. Unsupported MemoryShard configuration".to_owned(),
                ));
=======
        // Refresh shard1
        let buf_of_old_shard1 = self.get_buffer_from_shard1();
        let data_of_old_shard1 = &buf_of_old_shard1.borrow();
        let new_data1 = xor(data_of_old_shard1, &random, NC_DATA_SIZE);
        let new_shard1 = RamShard(RamMemory::alloc(&new_data1, NC_DATA_SIZE)?);

        let hash_of_old_shard1 = blake2b::Blake2b256::digest(&*buf_of_old_shard1.borrow());
        let hash_of_new_shard1 = blake2b::Blake2b256::digest(&new_data1);

        let new_shard2 = match &self.shard2 {
            RamShard(ram2) => {
                let buf = ram2.unlock()?;
                let new_data2 = xor(&buf.borrow(), &hash_of_old_shard1, NC_DATA_SIZE);
                let new_data2 = xor(&new_data2, &hash_of_new_shard1, NC_DATA_SIZE);
                RamShard(RamMemory::alloc(&new_data2, NC_DATA_SIZE)?)
            }
            FileShard(fm) => {
                let buf = fm.unlock()?;
                let new_data2 = xor(&buf.borrow(), &hash_of_old_shard1, NC_DATA_SIZE);
                let new_data2 = xor(&new_data2, &hash_of_new_shard1, NC_DATA_SIZE);
                let new_fm = FileMemory::alloc(&new_data2, NC_DATA_SIZE)?;
                FileShard(new_fm)
>>>>>>> 4dea954a
            }
        };

        Ok((a_ptr, b_ptr))
    }
}

impl MemoryShard {
    fn new_shards(data1: &[u8], data2: &[u8], config: &NCConfig) -> Result<(Self, Self), MemoryError> {
        match config {
            RamAndFile => {
                let ram = RamMemory::alloc(data1, NC_DATA_SIZE)?;
                let fmem = FileMemory::alloc(data2, NC_DATA_SIZE)?;
                Ok((Ram(ram), File(fmem)))
            }

            FullRam => {
                let ram1 = RamMemory::alloc(data1, NC_DATA_SIZE)?;
                let ram2 = RamMemory::alloc(data2, NC_DATA_SIZE)?;
                Ok((Ram(ram1), Ram(ram2)))
            }

            FullFile => {
                let fmem1 = FileMemory::alloc(data1, NC_DATA_SIZE)?;
                let fmem2 = FileMemory::alloc(data2, NC_DATA_SIZE)?;
                Ok((File(fmem1), File(fmem2)))
            }

            FragAllocation(strat) => {
                let (frag1, frag2) = Frag::alloc_initialized(
                    *strat,
                    data1.try_into().map_err(|_| MemoryError::NCSizeNotAllowed)?,
                    data2.try_into().map_err(|_| MemoryError::NCSizeNotAllowed)?,
                )?;
                Ok((Frag(frag1), Frag(frag2)))
            }
        }
    }

    fn get(&self) -> Result<Vec<u8>, MemoryError> {
        match self {
            File(fm) => {
                let buf = fm.unlock()?;
                let v = buf.borrow().to_vec();
                Ok(v)
            }
            Ram(ram) => {
                let buf = ram.unlock()?;
                let v = buf.borrow().to_vec();
                Ok(v)
            }
            Frag(frag) => {
                if frag.is_live() {
                    Ok(frag.get()?.to_vec())
                } else {
                    Err(IllegalZeroizedUsage)
                }
            }
        }
    }
}

impl Debug for NonContiguousMemory {
    fn fmt(&self, f: &mut Formatter<'_>) -> fmt::Result {
        write!(f, "{}", DEBUG_MSG)
    }
}

//##### Zeroize
impl Zeroize for MemoryShard {
    fn zeroize(&mut self) {
        match self {
            File(fm) => fm.zeroize(),
            Ram(buf) => buf.zeroize(),
            Frag(frag) => frag.zeroize(),
        }
    }
}

impl Zeroize for NonContiguousMemory {
    fn zeroize(&mut self) {
        let mut1 = self.shard1.lock().expect(POISONED_LOCK);
        let mut2 = self.shard2.lock().expect(POISONED_LOCK);
        mut1.borrow_mut().zeroize();
        mut2.borrow_mut().zeroize();
        self.config = FullRam;
    }
}

impl ZeroizeOnDrop for NonContiguousMemory {}

impl Drop for NonContiguousMemory {
    fn drop(&mut self) {
        self.zeroize();
    }
}

impl Serialize for NonContiguousMemory {
    fn serialize<S>(&self, serializer: S) -> Result<S::Ok, S::Error>
    where
        S: Serializer,
    {
        let buf = self
            .unlock()
            .expect("Failed to unlock NonContiguousMemory for serialization");
        buf.serialize(serializer)
    }
}

struct NonContiguousMemoryVisitor {
    marker: PhantomData<fn() -> NonContiguousMemory>,
}

impl NonContiguousMemoryVisitor {
    fn new() -> Self {
        NonContiguousMemoryVisitor { marker: PhantomData }
    }
}

impl<'de> Visitor<'de> for NonContiguousMemoryVisitor {
    type Value = NonContiguousMemory;

    fn expecting(&self, formatter: &mut Formatter) -> fmt::Result {
        formatter.write_str("NonContiguousMemory not found")
    }

    fn visit_seq<E>(self, mut access: E) -> Result<Self::Value, E::Error>
    where
        E: SeqAccess<'de>,
    {
        let mut seq = Vec::<u8>::with_capacity(access.size_hint().unwrap_or(0));

        while let Some(e) = access.next_element()? {
            seq.push(e);
        }

        let seq = NonContiguousMemory::alloc(seq.as_slice(), seq.len(), NC_CONFIGURATION)
            .expect("Failed to allocate NonContiguousMemory during deserialization");

        Ok(seq)
    }
}

impl<'de> Deserialize<'de> for NonContiguousMemory {
    fn deserialize<D>(deserializer: D) -> Result<Self, D::Error>
    where
        D: Deserializer<'de>,
    {
        deserializer.deserialize_seq(NonContiguousMemoryVisitor::new())
    }
}

#[cfg(test)]
mod tests {

    use super::*;

    static ERR: &str = "Error while testing non-contiguous memory ";

    const NC_CONFIGS: [NCConfig; 6] = [
        FullFile,
        RamAndFile,
        FullRam,
        FragAllocation(FragStrategy::Map),
        FragAllocation(FragStrategy::Direct),
        FragAllocation(FragStrategy::Hybrid),
    ];

    #[test]
    fn test_ncm_refresh() {
        let data = random_vec(NC_DATA_SIZE);
        for config in NC_CONFIGS {
            println!("config: {:?}", config);
            let ncm = NonContiguousMemory::alloc(&data, NC_DATA_SIZE, config).expect(ERR);
            test_refresh(ncm, &data);
        }
    }

    fn test_refresh(ncm: NonContiguousMemory, original_data: &[u8]) {
        let (data1_before_refresh, data2_before_refresh) = ncm.get_shards_data().expect(ERR);

        assert!(ncm.refresh().is_ok());

        let (data1_after_refresh, data2_after_refresh) = ncm.get_shards_data().expect(ERR);

        // Check that secrets is still ok after refresh
        let buf = ncm.unlock();
        assert!(buf.is_ok());
        let buf = buf.unwrap();
        assert_eq!((*buf.borrow()), *original_data);

        // Check that refresh have changed the shards
        assert_ne!(data1_before_refresh, data1_after_refresh);
        assert_ne!(data2_before_refresh, data2_after_refresh);
    }

    #[test]
    // Checking that the shards don't contain the data
    fn test_ncm_boojum_security() {
        let original_data = random_vec(NC_DATA_SIZE);
        for config in NC_CONFIGS {
            let ncm = NonContiguousMemory::alloc(&original_data, NC_DATA_SIZE, config).expect(ERR);
            let (data1, data2) = ncm.get_shards_data().expect(ERR);
            assert_ne!(data1, original_data);
            assert_ne!(data2, original_data);
        }
    }

    #[test]
    fn test_ncm_zeroize() {
        let data = random_vec(NC_DATA_SIZE);
        for config in NC_CONFIGS {
            let mut ncm = NonContiguousMemory::alloc(&data, NC_DATA_SIZE, config).expect(ERR);
            ncm.zeroize();
            assert!(ncm.get_shards_data().is_err());
        }
    }

    #[test]
    fn test_distance_between_shards() {
        // NCM configurations which are full ram
        let configs = [
            FullRam,
            FragAllocation(FragStrategy::Map),
            FragAllocation(FragStrategy::Direct),
            FragAllocation(FragStrategy::Hybrid),
        ];
        let data = random_vec(NC_DATA_SIZE);

        for config in configs {
            let ncm = NonContiguousMemory::alloc(&data, NC_DATA_SIZE, config).expect(ERR);
            let ptrs = ncm.get_ptr_addresses().expect(ERR);
            let (a, b) = ptrs;
            let distance = a.abs_diff(b);
            assert!(
                distance >= crate::memories::frag::FRAG_MIN_DISTANCE,
                "Pointer distance below threshold: 0x{:08X}",
                distance
            );
        }
    }
}<|MERGE_RESOLUTION|>--- conflicted
+++ resolved
@@ -90,13 +90,9 @@
     /// Unlocks the memory and returns an unlocked Buffer
     /// To retrieve secret value you xor the hash contained in shard1 with value in shard2
     fn unlock(&self) -> Result<Buffer<u8>, MemoryError> {
-<<<<<<< HEAD
         let (data1, data2) = self.get_shards_data()?;
         let data1 = &blake2b::Blake2b256::digest(&data1);
         let reconstructed_data = xor(data1, &data2, NC_DATA_SIZE);
-=======
-        let data1 = blake2b::Blake2b256::digest(&*self.get_buffer_from_shard1().borrow());
->>>>>>> 4dea954a
 
         // Refresh the shards after each use
         self.refresh()?;
@@ -132,7 +128,7 @@
         let random = random_vec(NC_DATA_SIZE);
         let (old_data1, old_data2) = self.get_shards_data()?;
 
-<<<<<<< HEAD
+
         let new_data1 = xor(&old_data1, &random, NC_DATA_SIZE);
 
         let hash_of_old_shard1 = &blake2b::Blake2b256::digest(&old_data1);
@@ -180,30 +176,7 @@
                 return Err(MemoryError::Allocation(
                     "Cannot get pointers. Unsupported MemoryShard configuration".to_owned(),
                 ));
-=======
-        // Refresh shard1
-        let buf_of_old_shard1 = self.get_buffer_from_shard1();
-        let data_of_old_shard1 = &buf_of_old_shard1.borrow();
-        let new_data1 = xor(data_of_old_shard1, &random, NC_DATA_SIZE);
-        let new_shard1 = RamShard(RamMemory::alloc(&new_data1, NC_DATA_SIZE)?);
-
-        let hash_of_old_shard1 = blake2b::Blake2b256::digest(&*buf_of_old_shard1.borrow());
-        let hash_of_new_shard1 = blake2b::Blake2b256::digest(&new_data1);
-
-        let new_shard2 = match &self.shard2 {
-            RamShard(ram2) => {
-                let buf = ram2.unlock()?;
-                let new_data2 = xor(&buf.borrow(), &hash_of_old_shard1, NC_DATA_SIZE);
-                let new_data2 = xor(&new_data2, &hash_of_new_shard1, NC_DATA_SIZE);
-                RamShard(RamMemory::alloc(&new_data2, NC_DATA_SIZE)?)
-            }
-            FileShard(fm) => {
-                let buf = fm.unlock()?;
-                let new_data2 = xor(&buf.borrow(), &hash_of_old_shard1, NC_DATA_SIZE);
-                let new_data2 = xor(&new_data2, &hash_of_new_shard1, NC_DATA_SIZE);
-                let new_fm = FileMemory::alloc(&new_data2, NC_DATA_SIZE)?;
-                FileShard(new_fm)
->>>>>>> 4dea954a
+
             }
         };
 
