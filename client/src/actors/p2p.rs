// Copyright 2020-2021 IOTA Stiftung
// SPDX-License-Identifier: Apache-2.0

use crate::actors::{secure_messages::WriteToVault, GetTarget, Registry};
use actix::prelude::*;
use futures::{channel::mpsc, FutureExt, TryFutureExt};
pub use messages::SwarmInfo;
use messages::*;
use p2p::{
    firewall::{FirewallConfiguration, FirewallRules, Rule},
    ChannelSinkConfig, ConnectionLimits, DialErr, EventChannel, InitKeypair, ListenErr, ListenRelayErr, Multiaddr,
    OutboundFailure, ReceiveRequest, StrongholdP2p, StrongholdP2pBuilder,
};
use std::{
    convert::{TryFrom, TryInto},
    io,
    time::Duration,
};
use thiserror::Error as DeriveError;

macro_rules! impl_handler {
    ($mty:ty => $rty:ty, |$cid:ident, $mid:ident| $body:stmt ) => {
        impl Handler<$mty> for NetworkActor {
            type Result = ResponseActFuture<Self, $rty>;
            fn handle(&mut self, $mid: $mty, _: &mut Self::Context) -> Self::Result {
                let mut $cid = self.network.clone();
                async move { $body }.into_actor(self).boxed_local()
            }
        }
    };
}

macro_rules! sh_request_dispatch {
    ($request:ident => |$inner: ident| $body:block) => {
        match $request {
            ShRequest::CheckVault($inner) => $body
            ShRequest::CheckRecord($inner) => $body
            ShRequest::WriteToStore($inner) => $body
            ShRequest::ReadFromStore($inner) => $body
            ShRequest::DeleteFromStore($inner) => $body
            ShRequest::CreateVault($inner) => $body
            ShRequest::WriteToRemoteVault($inner) =>  {
                let $inner: WriteToVault = $inner.into();
                $body
            }
            #[cfg(test)]
            ShRequest::ReadFromVault($inner) => $body
            ShRequest::GarbageCollect($inner) => $body
            ShRequest::ListIds($inner) => $body
            ShRequest::ClearCache($inner) => $body
            ShRequest::CallProcedure($inner) => $body
        }
    }
}

macro_rules! sh_request_from {
    ($T:ident) => {
        impl From<$T> for ShRequest {
            fn from(t: $T) -> Self {
                ShRequest::$T(t)
            }
        }
    };
}

macro_rules! sh_result_mapping {
    ($enum:ident::$variant:ident, $inner:ty) => {
        sh_result_mapping!($enum::$variant, $inner, |t| $enum::$variant(t), |t| t);
    };
    ($enum:ident::$variant:ident, $inner:ty,
        |$i:ident| $map_from_inner:expr,
        |$v:ident| $map_try_from_enum:expr
    ) => {
        impl From<$inner> for $enum {
            fn from($i: $inner) -> Self {
                $map_from_inner
            }
        }
        impl TryFrom<$enum> for $inner {
            type Error = ();
            fn try_from(t: $enum) -> Result<Self, Self::Error> {
                if let $enum::$variant($v) = t {
                    Ok($map_try_from_enum)
                } else {
                    Err(())
                }
            }
        }
    };
}

pub struct NetworkActor {
    network: StrongholdP2p<ShRequest, ShResult>,
    inbound_request_rx: Option<mpsc::Receiver<ReceiveRequest<ShRequest, ShResult>>>,
    registry: Addr<Registry>,
}

impl NetworkActor {
    pub async fn new(
        registry: Addr<Registry>,
        firewall_rule: Rule<ShRequest>,
        network_config: NetworkConfig,
    ) -> Result<Self, io::Error> {
        let (firewall_tx, _) = mpsc::channel(0);
        let (inbound_request_tx, inbound_request_rx) = EventChannel::new(10, ChannelSinkConfig::BufferLatest);
        let firewall_config = FirewallConfiguration::new(Some(firewall_rule), Some(Rule::AllowAll));
        let mut builder = StrongholdP2pBuilder::new(firewall_tx, inbound_request_tx, None)
            .with_firewall_config(firewall_config)
            .with_mdns_support(network_config.enable_mdns)
            .with_relay_support(network_config.enable_relay);
        if let Some(keypair) = network_config.keypair {
            builder = builder.with_keys(keypair)
        }
        if let Some(timeout) = network_config.request_timeout {
            builder = builder.with_request_timeout(timeout)
        }
        if let Some(timeout) = network_config.connection_timeout {
            builder = builder.with_connection_timeout(timeout)
        }
        if let Some(limit) = network_config.connections_limit {
            builder = builder.with_connections_limit(limit)
        }

        let network = builder.build().await?;
        let actor = Self {
            network,
            inbound_request_rx: Some(inbound_request_rx),
            registry,
        };
        Ok(actor)
    }
}

impl Actor for NetworkActor {
    type Context = Context<Self>;

    fn started(&mut self, ctx: &mut Self::Context) {
        let inbound_request_rx = self.inbound_request_rx.take().unwrap();
        Self::add_stream(inbound_request_rx, ctx);
    }
}

impl StreamHandler<ReceiveRequest<ShRequest, ShResult>> for NetworkActor {
    fn handle(&mut self, item: ReceiveRequest<ShRequest, ShResult>, ctx: &mut Self::Context) {
        let ReceiveRequest {
            request, response_tx, ..
        } = item;
        sh_request_dispatch!(request => |inner| {
            let fut = self.registry
                .send(GetTarget)
                .and_then(|client| async { match client {
                    Some(client) => client.send(inner).await,
                    _ => Err(MailboxError::Closed)
                }})
                .map_ok(|response| response_tx.send(response.into()))
                .map(|_| ())
                .into_actor(self);
            ctx.wait(fut);
        });
    }
}

impl<Rq> Handler<SendRequest<Rq>> for NetworkActor
where
    Rq: Into<ShRequest> + Message + 'static,
    Rq::Result: TryFrom<ShResult, Error = ()>,
{
    type Result = ResponseActFuture<Self, Result<Rq::Result, OutboundFailure>>;

    fn handle(&mut self, msg: SendRequest<Rq>, _: &mut Self::Context) -> Self::Result {
        let mut network = self.network.clone();
        async move {
            let request: ShRequest = msg.request.into();
            let res = network.send_request(msg.peer, request).await;
            res.map(|wrapper| {
                let res: Rq::Result = wrapper.try_into().unwrap();
                res
            })
        }
        .into_actor(self)
        .boxed_local()
    }
}

impl_handler!(GetSwarmInfo => SwarmInfo, |network, _msg| {
    let listeners = network.get_listeners().await;
    let local_peer_id = network.peer_id();
    let connections = network.get_connections().await;
    SwarmInfo { local_peer_id, listeners, connections}
});

impl_handler!(StartListening => Result<Multiaddr, ListenErr>, |network, msg| {
    let addr = msg.address.unwrap_or_else(|| "/ip4/0.0.0.0/tcp/0".parse().unwrap());
    network.start_listening(addr).await
});

impl_handler!(StartListeningRelay => Result<Multiaddr, ListenRelayErr>, |network, msg| {
    network.start_relayed_listening(msg.relay, msg.relay_addr).await
});

impl_handler!(StopListening => (), |network, _msg| {
    network.stop_listening().await
});

impl_handler!(StopListeningAddr => (), |network, msg| {
    network.stop_listening_addr(msg.address).await
});

impl_handler!(StopListeningRelay => bool, |network, msg| {
    network.stop_listening_relay(msg.relay).await
});

impl_handler!(ConnectPeer => Result<Multiaddr, DialErr>, |network, msg| {
    network.connect_peer(msg.peer).await
});

impl_handler!(GetFirewallDefault => FirewallRules<ShRequest>, |network, _msg| {
    network.get_firewall_default().await
});

impl_handler!(SetFirewallDefault<ShRequest> => (), |network, msg| {
    network.set_firewall_default(msg.direction, msg.rule).await
});

impl_handler!(RemoveFirewallDefault => (), |network, msg| {
    network.remove_firewall_default(msg.direction).await
});

impl_handler!(GetFirewallRules => FirewallRules<ShRequest>, |network, msg| {
    network.get_peer_rules(msg.peer).await
});

impl_handler!(SetFirewallRule<ShRequest> => (), |network, msg| {
    network.set_peer_rule(msg.peer, msg.direction, msg.rule).await
});

impl_handler!(RemoveFirewallRule => (), |network, msg| {
    network.remove_peer_rule(msg.peer, msg.direction).await
});

impl_handler!(GetPeerAddrs => Vec<Multiaddr>, |network, msg| {
    network.get_addrs(msg.peer).await
});

impl_handler!(AddPeerAddr => (), |network, msg| {
    network.add_address(msg.peer, msg.address).await
});

impl_handler!(RemovePeerAddr => (), |network, msg| {
    network.add_address(msg.peer, msg.address).await
});

impl_handler!(AddDialingRelay => Option<Multiaddr>, |network, msg| {
<<<<<<< HEAD
    network.add_dialing_relay(msg.relay, msg.relay_addr).await
=======
    network.add_dialing_relay(msg.relay, None).await.unwrap()
>>>>>>> 366a7f1d
});

impl_handler!(RemoveDialingRelay => bool, |network, msg| {
    network.remove_dialing_relay(msg.relay).await
});

// Config for the new network.
/// Default behaviour:
/// - A new keypair is created and used, from which the [`PeerId`] of the local peer is derived.
/// - No limit for simultaneous connections.
/// - Request-timeout and Connection-timeout are 10s.
/// - [`Mdns`][`libp2p::mdns`] protocol is disabled. **Note**: Enabling mdns will broadcast our own address and id to
///   the local network.
/// - [`Relay`][`libp2p::relay`] functionality is disabled.
pub struct NetworkConfig {
    keypair: Option<InitKeypair>,
    request_timeout: Option<Duration>,
    connection_timeout: Option<Duration>,
    connections_limit: Option<ConnectionLimits>,
    enable_mdns: bool,
    enable_relay: bool,
}

impl NetworkConfig {
    /// Set the keypair that is used for authenticating the traffic on the transport layer.
    /// The local [`PeerId`] is derived from the keypair.
    pub fn with_keypair(mut self, keypair: InitKeypair) -> Self {
        self.keypair = Some(keypair);
        self
    }

    /// Set a timeout for receiving a response after a request was sent.
    ///
    /// This applies for inbound and outbound requests.
    pub fn with_request_timeout(mut self, t: Duration) -> Self {
        self.request_timeout = Some(t);
        self
    }

    /// Set the limit for simultaneous connections.
    /// By default no connection limits apply.
    pub fn with_connections_limit(mut self, limit: ConnectionLimits) -> Self {
        self.connections_limit = Some(limit);
        self
    }

    /// Set the timeout for a idle connection to a remote peer.
    pub fn with_connection_timeout(mut self, t: Duration) -> Self {
        self.connection_timeout = Some(t);
        self
    }

    /// Enable / Disable [`Mdns`][`libp2p::mdns`] protocol.
    /// **Note**: Enabling mdns will broadcast our own address and id to the local network.
    pub fn with_mdns_enabled(mut self, is_enabled: bool) -> Self {
        self.enable_mdns = is_enabled;
        self
    }

    /// Enable / Disable [`Relay`][`libp2p::relay`] functionality.
    /// This also means that other peers can use us as relay/
    pub fn with_relay_enabled(mut self, is_enabled: bool) -> Self {
        self.enable_relay = is_enabled;
        self
    }
}

impl Default for NetworkConfig {
    fn default() -> Self {
        NetworkConfig {
            keypair: None,
            request_timeout: None,
            connection_timeout: None,
            connections_limit: None,
            enable_mdns: false,
            enable_relay: false,
        }
    }
}

pub mod messages {

    use super::*;
    use crate::{actors::VaultError, Location, ProcResult, RecordHint, RecordId};
    use p2p::{firewall::RuleDirection, EstablishedConnections, Listener, Multiaddr, PeerId};
    use serde::{Deserialize, Serialize};

    use engine::vault::VaultId;

    #[cfg(test)]
    use crate::actors::secure_testing::ReadFromVault;
    use crate::actors::{
        secure_messages::{
            CheckRecord, CheckVault, ClearCache, CreateVault, DeleteFromStore, GarbageCollect, ListIds, ReadFromStore,
            WriteToStore, WriteToVault,
        },
        secure_procedures::CallProcedure,
    };

    #[derive(Message)]
    #[rtype(result = "Result<Rq::Result, OutboundFailure>")]
    pub struct SendRequest<Rq>
    where
        Rq: Message,
    {
        pub peer: PeerId,
        pub request: Rq,
    }

    pub struct SwarmInfo {
        pub local_peer_id: PeerId,
        pub listeners: Vec<Listener>,
        pub connections: Vec<(PeerId, EstablishedConnections)>,
    }

    #[derive(Message)]
    #[rtype(result = "SwarmInfo")]
    pub struct GetSwarmInfo;

    #[derive(Message)]
    #[rtype(result = "Result<Multiaddr, ListenErr>")]
    pub struct StartListening {
        pub address: Option<Multiaddr>,
    }

    #[derive(Message)]
    #[rtype(result = "Result<Multiaddr, ListenRelayErr>")]
    pub struct StartListeningRelay {
        pub relay: PeerId,
        pub relay_addr: Option<Multiaddr>,
    }

    #[derive(Message)]
    #[rtype(result = "()")]
    pub struct StopListening;

    #[derive(Message)]
    #[rtype(result = "()")]
    pub struct StopListeningAddr {
        pub address: Multiaddr,
    }

    #[derive(Message)]
    #[rtype(result = "bool")]
    pub struct StopListeningRelay {
        pub relay: PeerId,
    }

    #[derive(Message)]
    #[rtype(result = "Result<Multiaddr, DialErr>")]
    pub struct ConnectPeer {
        pub peer: PeerId,
    }

    #[derive(Message)]
    #[rtype(result = "FirewallRules<ShRequest>")]
    pub struct GetFirewallDefault;

    #[derive(Message)]
    #[rtype(result = "()")]
    pub struct SetFirewallDefault<ShRequest> {
        pub direction: RuleDirection,
        pub rule: Rule<ShRequest>,
    }

    #[derive(Message)]
    #[rtype(result = "()")]
    pub struct RemoveFirewallDefault {
        pub direction: RuleDirection,
    }

    #[derive(Message)]
    #[rtype(result = "FirewallRules<ShRequest>")]
    pub struct GetFirewallRules {
        pub peer: PeerId,
    }

    #[derive(Message)]
    #[rtype(result = "()")]
    pub struct SetFirewallRule<ShRequest> {
        pub peer: PeerId,
        pub direction: RuleDirection,
        pub rule: Rule<ShRequest>,
    }

    #[derive(Message)]
    #[rtype(result = "()")]
    pub struct RemoveFirewallRule {
        pub peer: PeerId,
        pub direction: RuleDirection,
    }

    #[derive(Message)]
    #[rtype(result = "Vec<Multiaddr>")]
    pub struct GetPeerAddrs {
        pub peer: PeerId,
    }

    #[derive(Message)]
    #[rtype(result = "()")]
    pub struct AddPeerAddr {
        pub peer: PeerId,
        pub address: Multiaddr,
    }

    #[derive(Message)]
    #[rtype(result = "()")]
    pub struct RemovePeerAddr {
        pub peer: PeerId,
        pub address: Multiaddr,
    }

    #[derive(Message)]
    #[rtype(result = "Option<Multiaddr>")]
    pub struct AddDialingRelay {
        pub relay: PeerId,
        pub relay_addr: Option<Multiaddr>,
    }

    #[derive(Message)]
    #[rtype(result = "bool")]
    pub struct RemoveDialingRelay {
        pub relay: PeerId,
    }

    #[derive(Message)]
    #[rtype(result = "()")]
    pub struct Shutdown;

    #[derive(Debug, Message, Clone, Serialize, Deserialize)]
    #[rtype(result = "Result<(), RemoteVaultError>")]
    pub struct WriteToRemoteVault {
        pub location: Location,
        pub payload: Vec<u8>,
        pub hint: RecordHint,
    }

    impl From<WriteToRemoteVault> for WriteToVault {
        fn from(t: WriteToRemoteVault) -> Self {
            let WriteToRemoteVault {
                location,
                payload,
                hint,
            } = t;
            WriteToVault {
                location,
                payload,
                hint,
            }
        }
    }

    impl From<WriteToVault> for WriteToRemoteVault {
        fn from(t: WriteToVault) -> Self {
            let WriteToVault {
                location,
                payload,
                hint,
            } = t;
            WriteToRemoteVault {
                location,
                payload,
                hint,
            }
        }
    }

    #[derive(DeriveError, Debug, Clone, Serialize, Deserialize)]
    pub enum RemoteVaultError {
        #[error("vault `{0:?}` not found")]
        VaultNotFound(VaultId),

        #[error("internal record error: `{0}`")]
        Record(String),
    }

    // Wrapper for Requests to a remote Secure Client
    #[derive(Debug, Clone, Serialize, Deserialize)]
    pub enum ShRequest {
        CheckVault(CheckVault),
        CheckRecord(CheckRecord),
        ListIds(ListIds),
        CreateVault(CreateVault),
        #[cfg(test)]
        ReadFromVault(ReadFromVault),
        WriteToRemoteVault(WriteToRemoteVault),
        ReadFromStore(ReadFromStore),
        WriteToStore(WriteToStore),
        DeleteFromStore(DeleteFromStore),
        GarbageCollect(GarbageCollect),
        ClearCache(ClearCache),
        CallProcedure(CallProcedure),
    }

    sh_request_from!(CheckVault);
    sh_request_from!(CheckRecord);
    sh_request_from!(ListIds);
    sh_request_from!(CreateVault);
    #[cfg(test)]
    sh_request_from!(ReadFromVault);
    sh_request_from!(WriteToRemoteVault);
    sh_request_from!(ReadFromStore);
    sh_request_from!(WriteToStore);
    sh_request_from!(DeleteFromStore);
    sh_request_from!(GarbageCollect);
    sh_request_from!(ClearCache);
    sh_request_from!(CallProcedure);

    impl From<VaultError> for RemoteVaultError {
        fn from(e: VaultError) -> Self {
            match e {
                VaultError::Record(_) => RemoteVaultError::Record(e.to_string()),
                VaultError::VaultNotFound(e) => RemoteVaultError::VaultNotFound(e),
                VaultError::Procedure(_) => unreachable!(),
            }
        }
    }

    #[derive(Debug, Clone, Serialize, Deserialize)]
    pub enum ShResult {
        Empty(()),
        Data(Option<Vec<u8>>),
        Bool(bool),
        WriteRemoteVault(Result<(), RemoteVaultError>),
        ListIds(Vec<(RecordId, RecordHint)>),
        Proc(Result<ProcResult, String>),
    }

    sh_result_mapping!(ShResult::Empty, ());
    sh_result_mapping!(ShResult::Bool, bool);
    sh_result_mapping!(ShResult::Data, Option<Vec<u8>>);
    sh_result_mapping!(ShResult::ListIds, Vec<(RecordId, RecordHint)>);
    sh_result_mapping!(ShResult::Proc, Result<ProcResult, String>);

    impl From<Result<(), VaultError>> for ShResult {
        fn from(inner: Result<(), VaultError>) -> Self {
            ShResult::WriteRemoteVault(inner.map_err(RemoteVaultError::from))
        }
    }

    impl TryFrom<ShResult> for Result<(), RemoteVaultError> {
        type Error = ();
        fn try_from(t: ShResult) -> Result<Self, Self::Error> {
            if let ShResult::WriteRemoteVault(result) = t {
                Ok(result)
            } else {
                Err(())
            }
        }
    }
}<|MERGE_RESOLUTION|>--- conflicted
+++ resolved
@@ -9,7 +9,7 @@
 use p2p::{
     firewall::{FirewallConfiguration, FirewallRules, Rule},
     ChannelSinkConfig, ConnectionLimits, DialErr, EventChannel, InitKeypair, ListenErr, ListenRelayErr, Multiaddr,
-    OutboundFailure, ReceiveRequest, StrongholdP2p, StrongholdP2pBuilder,
+    OutboundFailure, ReceiveRequest, RelayNotSupported, StrongholdP2p, StrongholdP2pBuilder,
 };
 use std::{
     convert::{TryFrom, TryInto},
@@ -250,12 +250,8 @@
     network.add_address(msg.peer, msg.address).await
 });
 
-impl_handler!(AddDialingRelay => Option<Multiaddr>, |network, msg| {
-<<<<<<< HEAD
+impl_handler!(AddDialingRelay => Result<Option<Multiaddr>, RelayNotSupported>, |network, msg| {
     network.add_dialing_relay(msg.relay, msg.relay_addr).await
-=======
-    network.add_dialing_relay(msg.relay, None).await.unwrap()
->>>>>>> 366a7f1d
 });
 
 impl_handler!(RemoveDialingRelay => bool, |network, msg| {
@@ -469,7 +465,7 @@
     }
 
     #[derive(Message)]
-    #[rtype(result = "Option<Multiaddr>")]
+    #[rtype(result = "Result<Option<Multiaddr>, RelayNotSupported>")]
     pub struct AddDialingRelay {
         pub relay: PeerId,
         pub relay_addr: Option<Multiaddr>,
