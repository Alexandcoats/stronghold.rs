// Copyright 2020-2021 IOTA Stiftung
// SPDX-License-Identifier: Apache-2.0

//! Main Stronghold Interface
//!
//! All functionality can be accessed from the interface. Functions
//! are provided in an asynchronous way, and should be run by the
//! actor's system [`SystemRunner`].
use crate::{
    actors::{
        secure_messages::{
            CheckRecord, CheckVault, ClearCache, CreateVault, DeleteFromStore, GarbageCollect, GetData, ListIds,
            ReadFromStore, ReloadData, RevokeData, WriteToStore, WriteToVault,
        },
        secure_procedures::{CallProcedure, ProcResult, Procedure},
        snapshot_messages::{FillSnapshot, ReadFromSnapshot, WriteSnapshot},
<<<<<<< HEAD
        GetAllClients, GetClient, GetSnapshot, InsertClient, Registry, RemoveClient, SecureClient, VaultDoesNotExist,
        VaultError,
    },
    state::snapshot::{ReadSnapshotError, WriteSnapshotError},
    utils::{LoadFromPath, StrongholdFlags, VaultFlags},
=======
        GetAllClients, GetClient, GetSnapshot, GetTarget, Registry, RemoveClient, SecureClient, SpawnClient,
        SwitchTarget,
    },
    line_error,
    utils::{LoadFromPath, ResultMessage, StatusMessage, StrongholdFlags, VaultFlags},
>>>>>>> 9f31bb8d
    Location,
};
use actix::prelude::*;
use engine::vault::{ClientId, RecordHint, RecordId};
use std::{fmt::Debug, path::PathBuf, time::Duration};
use thiserror::Error as DeriveError;
use zeroize::Zeroize;

#[cfg(feature = "p2p")]
<<<<<<< HEAD
use crate::actors::p2p::{
    messages as network_msg,
    messages::{RemoteVaultError, ShRequest, SwarmInfo},
    NetworkActor, NetworkConfig,
=======
use crate::{
    actors::{
        p2p::{
            messages as network_msg,
            messages::{ShRequest, SwarmInfo},
            NetworkActor, NetworkConfig,
        },
        GetNetwork, InsertNetwork, StopNetwork,
    },
    unwrap_or_err, unwrap_result_msg,
>>>>>>> 9f31bb8d
};
#[cfg(feature = "p2p")]
use p2p::{
    firewall::{Rule, RuleDirection},
    DialErr, ListenErr, ListenRelayErr, Multiaddr, OutboundFailure, PeerId,
};
#[cfg(feature = "p2p")]
use std::{convert::Infallible, io};

#[derive(DeriveError, Debug)]
pub enum ClientError {
    #[error("Client Mailbox Error: {0}")]
    ClientMailbox(#[from] MailboxError),

    #[error("Vault Error: {0}")]
    Vault(#[from] VaultError),
}

#[derive(DeriveError, Debug)]
pub enum LoadSnapshotError {
    #[error("Registry Error: {0}")]
    Registry(#[from] RegistryError),

    #[error("Registry Mailbox Error: {0}")]
    SnapshotMailbox(MailboxError),

    #[error("Registry Mailbox Error: {0}")]
    ClientMailbox(MailboxError),

    #[error("Read Snapshot Error: {0}")]
    ReadSnapshot(#[from] ReadSnapshotError),
}

#[derive(DeriveError, Debug)]
pub enum WriteAllSnapshotError {
    #[error("Registry Mailbox Error: {0}")]
    RegistryMailbox(MailboxError),

    #[error("Registry Mailbox Error: {0}")]
    SnapshotMailbox(MailboxError),

    #[error("Registry Mailbox Error: {0}")]
    ClientMailbox(MailboxError),

    #[error("Write Snapshot Error: {0}")]
    WriteSnapshot(#[from] WriteSnapshotError),

    #[error("Get Data Error")]
    GetData,
}

#[derive(DeriveError, Debug)]
pub enum RegistryError {
    #[error("Registry Mailbox Error: {0}")]
    RegistryMailbox(#[from] MailboxError),

    #[error("No client present for Id: {0:?}")]
    NoClientPresentById(ClientId),
}

#[cfg(feature = "p2p")]
#[derive(DeriveError, Debug)]
pub enum NetworkActorError {
    #[error("Mailbox Error: {0}")]
    ActorMailbox(#[from] MailboxError),
    #[error("Actor was not spawned yet.")]
    NotSpawned,
}

#[cfg(feature = "p2p")]
#[derive(DeriveError, Debug)]
pub enum P2pError<E: Debug> {
    #[error("Network Actor Error: {0}")]
    Actor(#[from] NetworkActorError),

    #[error("OutboundFailure Error: {0}")]
    OutboundFailure(#[from] OutboundFailure),

    #[error("{0:?}")]
    Inner(E),
}

#[cfg(feature = "p2p")]
impl<E: Debug> From<MailboxError> for P2pError<E> {
    fn from(e: MailboxError) -> Self {
        P2pError::Actor(e.into())
    }
}

#[derive(Clone)]
/// The main type for the Stronghold System.  Used as the entry point for the actor model.  Contains various pieces of
/// metadata to interpret the data in the vault and store.
pub struct Stronghold {
    registry: Addr<Registry>,
<<<<<<< HEAD
    target: Addr<SecureClient>,
    #[cfg(feature = "p2p")]
    network_actor: Option<Addr<NetworkActor>>,
=======
>>>>>>> 9f31bb8d
}

impl Stronghold {
    /// Initializes a new instance of the system asynchronously.  Sets up the first client actor. Accepts
    /// the first client_path: `Vec<u8>` and any `StrongholdFlags` which pertain to the first actor.
    /// The [`actix::SystemRunner`] is not being used directly by stronghold, and must be initialized externally.
    pub async fn init_stronghold_system(
        client_path: Vec<u8>,
        _options: Vec<StrongholdFlags>,
    ) -> Result<Self, MailboxError> {
        // create client actor
        let client_id = ClientId::load_from_path(&client_path, &client_path);

        // the registry will be run as a system service
        let registry = Registry::default().start();

        // we need to block for the target client actor
<<<<<<< HEAD
        let target = registry.send(InsertClient { id: client_id }).await?;
=======
        match registry.send(SpawnClient { id: client_id }).await? {
            Ok(addr) => addr,
            Err(e) => return Err(anyhow::anyhow!(e)),
        };
>>>>>>> 9f31bb8d

        let mut sh = Self { registry };
        sh.switch_client(client_id).await;

        Ok(sh)
    }

    /// Spawns a new set of actors for the Stronghold system. Accepts the client_path: [`Vec<u8>`] and the options:
    /// `StrongholdFlags`
    pub async fn spawn_stronghold_actor(
        &mut self,
        client_path: Vec<u8>,
        _options: Vec<StrongholdFlags>,
<<<<<<< HEAD
    ) -> Result<(), MailboxError> {
        let client_id = ClientId::load_from_path(&client_path, &client_path.clone());

        let client = self.registry.send(InsertClient { id: client_id }).await?;
        self.target = client;
        Ok(())
    }

    /// Switches the actor target to another actor in the system specified by the client_path: [`Vec<u8>`].
    pub async fn switch_actor_target(&mut self, client_path: Vec<u8>) -> Result<(), RegistryError> {
        let client_id = ClientId::load_from_path(&client_path, &client_path.clone());
        let client = self
            .registry
            .send(GetClient { id: client_id })
            .await?
            .ok_or(RegistryError::NoClientPresentById(client_id))?;
        #[cfg(feature = "p2p")]
        if let Some(network_actor) = self.network_actor.as_ref() {
            network_actor
                .send(network_msg::SwitchClient { client: client.clone() })
                .await?;
=======
    ) -> StatusMessage {
        let client_id = ClientId::load_from_path(&client_path, &client_path.clone()).expect(line_error!());
        if let Err(e) = self.registry.send(SpawnClient { id: client_id }).await {
            return StatusMessage::Error(format!("Could spawn new client: {:?}", e));
        }
        match self.switch_client(client_id).await {
            ResultMessage::Ok(_) => StatusMessage::OK,
            ResultMessage::Error(e) => StatusMessage::Error(e),
        }
    }

    /// Switches the actor target to another actor in the system specified by the client_path: [`Vec<u8>`].
    pub async fn switch_actor_target(&mut self, client_path: Vec<u8>) -> StatusMessage {
        let client_id = ClientId::load_from_path(&client_path, &client_path.clone()).expect(line_error!());
        match self.switch_client(client_id).await {
            ResultMessage::Ok(_) => StatusMessage::OK,
            ResultMessage::Error(e) => StatusMessage::Error(e),
>>>>>>> 9f31bb8d
        }
    }

<<<<<<< HEAD
        self.target = client;
        Ok(())
=======
    async fn switch_client(&mut self, client_id: ClientId) -> ResultMessage<Addr<SecureClient>> {
        match self.registry.send(SwitchTarget { id: client_id }).await {
            Ok(Ok(addr)) => ResultMessage::Ok(addr),
            Ok(Err(e)) => ResultMessage::Error(format!("Could not switch target for network actor: {:?}", e)),
            Err(e) => ResultMessage::Error(format!("Could not switch target for network actor: {:?}", e)),
        }
>>>>>>> 9f31bb8d
    }

    /// Writes data into the Stronghold. Uses the current target actor as the client and writes to the specified
    /// location of [`Location`] type. The payload must be specified as a [`Vec<u8>`] and a [`RecordHint`] can be
    /// provided. Also accepts [`VaultFlags`] for when a new Vault is created.
    pub async fn write_to_vault(
        &self,
        location: Location,
        payload: Vec<u8>,
        hint: RecordHint,
        _options: Vec<VaultFlags>,
    ) -> Result<(), ClientError> {
        let vault_path = &location.vault_path();
        let vault_path = vault_path.to_vec();

<<<<<<< HEAD
        let vault_exists = self.target.send(CheckVault { vault_path }).await?;
        if vault_exists {
            // exists
            self.target
                .send(WriteToVault {
                    location,
                    payload,
                    hint,
                })
                .await??;
        } else {
            // does not exist
            self.target
                .send(CreateVault {
                    location: location.clone(),
                })
                .await?;
            // write to vault
            self.target
                .send(WriteToVault {
                    location,
                    payload,
                    hint,
                })
                .await??;
=======
        let target = match self.registry.send(GetTarget).await.unwrap() {
            Some(addr) => addr,
            None => return ResultMessage::Error("No active client.".into()),
        };

        if let Ok(vault_exists) = target.send(CheckVault { vault_path }).await {
            if vault_exists {
                // exists
                return match target
                    .send(WriteToVault {
                        location,
                        payload,
                        hint,
                    })
                    .await
                {
                    Ok(result) => match result {
                        Ok(_) => StatusMessage::OK,
                        Err(e) => StatusMessage::Error(e.to_string()),
                    },
                    Err(e) => StatusMessage::Error(e.to_string()),
                };
            } else {
                // does not exist
                match target
                    .send(CreateVault {
                        location: location.clone(),
                    })
                    .await
                {
                    Ok(_) => {
                        // write to vault
                        if let Ok(result) = target
                            .send(WriteToVault {
                                location,
                                payload,
                                hint,
                            })
                            .await
                        {
                            if result.is_ok() {
                                return StatusMessage::OK;
                            } else {
                                return StatusMessage::Error(result.err().unwrap().to_string());
                            }
                        } else {
                            return StatusMessage::Error("Error Writing data".into());
                        }
                    }
                    Err(_e) => {
                        return StatusMessage::Error("Cannot create new vault".into());
                    }
                }
            }
>>>>>>> 9f31bb8d
        }
        Ok(())
    }

    /// Writes data into an insecure cache.  This method, accepts a [`Vec<u8>`] as key, a [`Vec<u8>`] payload, and an
    /// optional [`Duration`]. The lifetime allows the data to be deleted after the specified duration has passed.
    /// If no lifetime is specified, the data will persist until it is manually deleted or over-written.
    /// Returns [`None`] if the key didn't exist yet. If the key is already present, the value is updated, and the old
    /// value is returned.
    ///
    /// Note: One store is mapped to one client. The same key can be specified across multiple clients.
    pub async fn write_to_store(
        &self,
        key: Vec<u8>,
        payload: Vec<u8>,
        lifetime: Option<Duration>,
<<<<<<< HEAD
    ) -> Result<Option<Vec<u8>>, MailboxError> {
        self.target.send(WriteToStore { key, payload, lifetime }).await
    }

    /// A method that reads from an insecure cache. This method, accepts a [`Vec<u8>`] as key and returns the payload
    /// in the form of a ([`Vec<u8>`].  If the key does not exist, `None` is returned.
    ///
    /// Note: One store is mapped to one client. The same key can be specified across multiple clients.
    pub async fn read_from_store(&self, key: Vec<u8>) -> Result<Option<Vec<u8>>, MailboxError> {
        self.target.send(ReadFromStore { key }).await
    }

    /// A method to delete data from an insecure cache. This method, accepts a [`Vec<u8>`] as key.
    ///
    /// Note: One store is mapped to one client. The same key can be specified across multiple clients.
    pub async fn delete_from_store(&self, key: Vec<u8>) -> Result<(), MailboxError> {
        self.target.send(DeleteFromStore { key }).await
=======
    ) -> StatusMessage {
        let target = match self.registry.send(GetTarget).await.unwrap() {
            Some(addr) => addr,
            None => return ResultMessage::Error("No active client.".into()),
        };
        match target
            .send(WriteToStore {
                location,
                payload,
                lifetime,
            })
            .await
        {
            Ok(status) => status.into(),
            Err(_e) => StatusMessage::Error("Failed to write to the store".into()),
        }
    }

    /// A method that reads from an insecure cache.  This method, accepts a [`Location`] and returns the payload in the
    /// form of a ([`Vec<u8>`], [`StatusMessage`]).  If the location does not exist, an empty vector will be returned
    /// along with an error [`StatusMessage`].  Note: One store is mapped to
    /// one client. Can specify the same location across multiple clients.
    pub async fn read_from_store(&self, location: Location) -> (Vec<u8>, StatusMessage) {
        let target = match self.registry.send(GetTarget).await.unwrap() {
            Some(addr) => addr,
            None => return (Vec::new(), ResultMessage::Error("No active client.".into())),
        };
        match target.send(ReadFromStore { location }).await {
            Ok(result) => match result {
                Ok(data) => (data, StatusMessage::OK),
                Err(e) => (Vec::new(), StatusMessage::Error(format!("{:?}", e))),
            },
            Err(e) => (Vec::new(), StatusMessage::Error(format!("{:?}", e))),
        }
    }

    /// A method to delete data from an insecure cache. This method, accepts a [`Location`] and returns a
    /// [`StatusMessage`]. Note: One store is mapped to one client. Can specify the same location across multiple
    /// clients.
    pub async fn delete_from_store(&self, location: Location) -> StatusMessage {
        let target = match self.registry.send(GetTarget).await.unwrap() {
            Some(addr) => addr,
            None => return ResultMessage::Error("No active client.".into()),
        };
        match target.send(DeleteFromStore { location }).await {
            Ok(result) => match result {
                Ok(_) => StatusMessage::OK,
                Err(e) => StatusMessage::Error(format!("{:?}", e)),
            },
            Err(_e) => StatusMessage::Error("Failed to delete from the store".into()),
        }
>>>>>>> 9f31bb8d
    }

    /// Revokes the data from the specified location of type [`Location`]. Revoked data is not readable and can be
    /// removed from a vault with a call to `garbage_collect`.  if the `should_gc` flag is set to `true`, this call
    /// with automatically cleanup the revoke. Otherwise, the data is just marked as revoked.
<<<<<<< HEAD
    pub async fn delete_data(&self, location: Location, should_gc: bool) -> Result<(), ClientError> {
        self.target
            .send(RevokeData {
                location: location.clone(),
            })
            .await??;
        if should_gc {
            self.target
                .send(GarbageCollect { location })
                .await?
                .ok_or(VaultError::NotExisting(VaultDoesNotExist))?;
=======
    pub async fn delete_data(&self, location: Location, should_gc: bool) -> StatusMessage {
        let target = match self.registry.send(GetTarget).await.unwrap() {
            Some(addr) => addr,
            None => return ResultMessage::Error("No active client.".into()),
        };
        match target
            .send(RevokeData {
                location: location.clone(),
            })
            .await
        {
            Ok(result) => match result {
                Ok(_ok) if should_gc => match target.send(GarbageCollect { location }).await {
                    Ok(result) => match result {
                        Ok(_) => StatusMessage::OK,
                        Err(e) => StatusMessage::Error(format!("{:?}", e)),
                    },
                    Err(_e) => StatusMessage::Error("Failed to garbage collect the vault".into()),
                },
                Ok(_ok) => StatusMessage::OK,
                Err(_e) => StatusMessage::Error("Could not revoke data".into()),
            },
            Err(_e) => StatusMessage::Error("Could not revoke data".into()),
>>>>>>> 9f31bb8d
        }
        Ok(())
    }

    /// Garbage collects any revokes in a Vault based on the given `vault_path` and the current target actor.
<<<<<<< HEAD
    ///
    /// Return `Ok(None)` if the vault does not exist.
    pub async fn garbage_collect(&self, vault_path: Vec<u8>) -> Result<Option<()>, MailboxError> {
        self.target
=======
    pub async fn garbage_collect(&self, vault_path: Vec<u8>) -> StatusMessage {
        let target = match self.registry.send(GetTarget).await.unwrap() {
            Some(addr) => addr,
            None => return ResultMessage::Error("No active client.".into()),
        };
        match target
>>>>>>> 9f31bb8d
            .send(GarbageCollect {
                location: Location::Generic {
                    vault_path,
                    record_path: Vec::new(),
                },
            })
            .await
    }

    /// Returns a list of the available [`RecordId`] and [`RecordHint`] values in a vault by the given `vault_path`.
    pub async fn list_hints_and_ids<V: Into<Vec<u8>>>(
        &self,
        vault_path: V,
<<<<<<< HEAD
    ) -> Result<Vec<(RecordId, RecordHint)>, ClientError> {
        self.target
=======
    ) -> (Vec<(RecordId, RecordHint)>, StatusMessage) {
        let target = match self.registry.send(GetTarget).await.unwrap() {
            Some(addr) => addr,
            None => return (Vec::new(), ResultMessage::Error("No active client.".into())),
        };
        match target
>>>>>>> 9f31bb8d
            .send(ListIds {
                vault_path: vault_path.into(),
            })
            .await?
            .map_err(|e| ClientError::Vault(e.into()))
    }

    /// Executes a runtime command given a [`Procedure`].  Returns a [`ProcResult`] based off of the control_request
    /// specified.
<<<<<<< HEAD
    pub async fn runtime_exec(&self, control_request: Procedure) -> Result<ProcResult, String> {
        self.target
            .send(CallProcedure { proc: control_request })
            .await
            .unwrap_or_else(|e| Err(e.to_string()))
    }

    /// Checks whether a record exists in the client based off of the given [`Location`].
    pub async fn record_exists(&self, location: Location) -> Result<bool, MailboxError> {
        self.target.send(CheckRecord { location }).await
=======
    pub async fn runtime_exec(&self, control_request: Procedure) -> ProcResult {
        let target = match self.registry.send(GetTarget).await.unwrap() {
            Some(addr) => addr,
            None => return ProcResult::Error("No active client.".into()),
        };
        match target.send(CallProcedure { proc: control_request }).await {
            Ok(success) => match success {
                Ok(result) => result,
                Err(e) => ProcResult::Error(format!("{}", e)),
            },
            Err(e) => ProcResult::Error(format!("{}", e)),
        }
    }

    /// Checks whether a record exists in the client based off of the given [`Location`].
    pub async fn record_exists(&self, location: Location) -> bool {
        let target = match self.registry.send(GetTarget).await.unwrap() {
            Some(addr) => addr,
            None => return false,
        };
        match target.send(CheckRecord { location }).await {
            Ok(result) => result,
            Err(_e) => false,
        }
>>>>>>> 9f31bb8d
    }

    /// checks whether a vault exists in the client.
    pub async fn vault_exists(&self, location: Location) -> Result<bool, MailboxError> {
        let vault_path = &location.vault_path();
        let vault_path = vault_path.to_vec();

<<<<<<< HEAD
        self.target.send(CheckVault { vault_path }).await
=======
        let target = match self.registry.send(GetTarget).await.unwrap() {
            Some(addr) => addr,
            None => return false,
        };
        target.send(CheckVault { vault_path }).await.unwrap_or(false)
>>>>>>> 9f31bb8d
    }

    /// Reads data from a given snapshot file.  Can only read the data for a single `client_path` at a time. If the new
    /// actor uses a new `client_path` the former client path may be passed into the function call to read the data into
    /// that actor. Also requires keydata to unlock the snapshot. A filename and filepath can be specified. The Keydata
    /// should implement and use Zeroize.
    pub async fn read_snapshot<T: Zeroize + AsRef<Vec<u8>>>(
        &mut self,
        client_path: Vec<u8>,
        former_client_path: Option<Vec<u8>>,
        keydata: &T,
        filename: Option<String>,
        path: Option<PathBuf>,
<<<<<<< HEAD
    ) -> Result<(), LoadSnapshotError> {
        let client_id = ClientId::load_from_path(&client_path, &client_path);
=======
    ) -> StatusMessage {
        let client_id = ClientId::load_from_path(&client_path, &client_path).expect(line_error!());
        let target = match self.registry.send(GetTarget).await.unwrap() {
            Some(addr) => addr,
            None => return ResultMessage::Error("No active client.".into()),
        };
>>>>>>> 9f31bb8d

        // this feature resembles the functionality given by the former riker
        // system dependence. if there is a former client id path present,
        // the new actor is being changed into the former one ( see old ReloadData impl.)
        if let Some(path) = former_client_path.clone() {
            self.switch_actor_target(path).await?;
        }

        let former_client_id = former_client_path.map(|cp| ClientId::load_from_path(&cp, &cp));
        let mut key: [u8; 32] = [0u8; 32];
        let keydata = keydata.as_ref();

        key.copy_from_slice(keydata);

        // get address of snapshot actor
        let snapshot_actor = self
            .registry
            .send(GetSnapshot {})
            .await
            .map_err(RegistryError::RegistryMailbox)?;

        // read the snapshots contents
        let result = snapshot_actor
            .send(ReadFromSnapshot {
                key,
                filename,
                path,
                id: client_id,
                fid: former_client_id,
            })
            .await
            .map_err(LoadSnapshotError::SnapshotMailbox)??;

        // send data to secure actor and reload
<<<<<<< HEAD
        self.target
=======
        match target
>>>>>>> 9f31bb8d
            .send(ReloadData {
                data: result.data,
                id: result.id,
            })
            .await
            .map_err(LoadSnapshotError::ClientMailbox)
    }

    /// Writes the entire state of the [`Stronghold`] into a snapshot.  All Actors and their associated data will be
    /// written into the specified snapshot. Requires keydata to encrypt the snapshot and a filename and path can be
    /// specified. The Keydata should implement and use Zeroize.
    pub async fn write_all_to_snapshot<T: Zeroize + AsRef<Vec<u8>>>(
        &mut self,
        keydata: &T,
        filename: Option<String>,
        path: Option<PathBuf>,
    ) -> Result<(), WriteAllSnapshotError> {
        // this should be delegated to the secure client actor
        // wrapping the interior functionality inside it.
        let clients: Vec<(ClientId, Addr<SecureClient>)> = self
            .registry
            .send(GetAllClients)
            .await
            .map_err(WriteAllSnapshotError::RegistryMailbox)?;

        let mut key: [u8; 32] = [0u8; 32];
        let keydata = keydata.as_ref();
        key.copy_from_slice(keydata);

        // get snapshot actor
        let snapshot = self
            .registry
            .send(GetSnapshot {})
            .await
            .map_err(WriteAllSnapshotError::RegistryMailbox)?;

        for (id, client) in clients {
            // get data from secure actor
            let data = client
                .send(GetData {})
                .await
                .map_err(WriteAllSnapshotError::ClientMailbox)?;

            // fill into snapshot
            snapshot
                .send(FillSnapshot { data, id })
                .await
                .map_err(WriteAllSnapshotError::SnapshotMailbox)?;
        } // end loop

        // write snapshot
        snapshot
            .send(WriteSnapshot { key, filename, path })
            .await
            .map_err(WriteAllSnapshotError::SnapshotMailbox)?
            .map_err(WriteAllSnapshotError::WriteSnapshot)?;
        Ok(())
    }

    /// Used to kill a stronghold actor or clear the cache of the given actor system based on the client_path. If
    /// `kill_actor` is `true`, the actor will be removed from the system.  Otherwise, the cache of the
    /// current target actor will be cleared.
<<<<<<< HEAD
    pub async fn kill_stronghold(&mut self, client_path: Vec<u8>, kill_actor: bool) -> Result<(), RegistryError> {
        let client_id = ClientId::load_from_path(&client_path.clone(), &client_path);

        self.switch_actor_target(client_path).await?;

=======
    ///
    /// **Note**: If `kill_actor` is set to `true` and the target is the currently active client, a new client has to be
    /// set via [`Stronghold::switch_actor_target`], before any following operations can be performed.
    pub async fn kill_stronghold(&mut self, client_path: Vec<u8>, kill_actor: bool) -> StatusMessage {
        let client_id = ClientId::load_from_path(&client_path.clone(), &client_path).expect(line_error!());
>>>>>>> 9f31bb8d
        if kill_actor {
            self.registry.send(RemoveClient { id: client_id }).await?;
        } else {
<<<<<<< HEAD
            let client = self
                .registry
                .send(GetClient { id: client_id })
                .await?
                .ok_or(RegistryError::NoClientPresentById(client_id))?;
            client.send(ClearCache).await?;
=======
            let client = match self.registry.send(GetClient { id: client_id }).await.unwrap() {
                Some(addr) => addr,
                None => return StatusMessage::Error(format!("No client with id {:?}", client_id)),
            };

            match client.send(ClearCache).await {
                Ok(success) => match success {
                    Ok(_) => StatusMessage::OK,
                    Err(e) => StatusMessage::Error(format!("Cache clearing failed: {}", e)),
                },
                Err(e) => StatusMessage::Error(format!("{}", e)),
            }
>>>>>>> 9f31bb8d
        }
        Ok(())
    }

    /// Unimplemented until Policies are implemented.
    #[allow(dead_code)]
    fn check_config_flags() {
        unimplemented!()
    }

    /// A test function for reading data from a vault.
    // API CHANGE!
    #[cfg(test)]
    pub async fn read_secret(
        &self,
        _client_path: Vec<u8>,
        location: Location,
    ) -> Result<Option<Vec<u8>>, MailboxError> {
        use crate::actors::ReadFromVault;
<<<<<<< HEAD

        self.target.send(ReadFromVault { location }).await
=======
        let empty_response = Some(Vec::new());

        let target = match self.registry.send(GetTarget).await.unwrap() {
            Some(addr) => addr,
            None => return (empty_response, ResultMessage::Error("No active client.".into())),
        };

        match target.send(ReadFromVault { location }).await {
            Ok(result) => match result {
                Ok(payload) => (Some(payload), StatusMessage::OK),
                Err(_e) => (empty_response, StatusMessage::Error("No payload present".into())),
            },
            Err(_e) => (empty_response, StatusMessage::Error("No secret present".into())),
        }
>>>>>>> 9f31bb8d
    }
}

#[cfg(feature = "p2p")]
impl Stronghold {
    /// Spawn the p2p-network actor and swarm.
<<<<<<< HEAD
    ///
    /// Return `Ok(false)` if there is an existing network actor and no new one was spawned.
    pub async fn spawn_p2p(
        &mut self,
        firewall_rule: Rule<ShRequest>,
        network_config: NetworkConfig,
    ) -> Result<bool, io::Error> {
        if self.network_actor.is_some() {
            return Ok(false);
        }
        let network_actor = NetworkActor::new(self.target.clone(), firewall_rule, network_config).await?;
        self.network_actor = Some(network_actor.start());
        Ok(true)
=======
    pub async fn spawn_p2p(&mut self, firewall_rule: Rule<ShRequest>, network_config: NetworkConfig) -> StatusMessage {
        let addr = match NetworkActor::new(self.registry.clone(), firewall_rule, network_config).await {
            Ok(actor) => actor.start(),
            Err(_) => return StatusMessage::Error("Spawning Network actor failed".into()),
        };
        match self.registry.send(InsertNetwork { addr }).await {
            Ok(()) => StatusMessage::OK,
            Err(_) => StatusMessage::Error("Spawning Network actor failed".into()),
        }
>>>>>>> 9f31bb8d
    }

    /// Gracefully stop the network actor and swarm.
    pub async fn stop_p2p(&mut self) {
        self.registry.send(StopNetwork).await.unwrap();
    }

    /// Start listening on the swarm to the given address. If not address is provided, it will be assigned by the OS.
<<<<<<< HEAD
    pub async fn start_listening(&self, address: Option<Multiaddr>) -> Result<Multiaddr, P2pError<ListenErr>> {
        let actor = self.network_actor()?;
        actor
            .send(network_msg::StartListening { address })
            .await?
            .map_err(P2pError::Inner)
    }

    /// Stop listening on the swarm.
    pub async fn stop_listening(&self) -> Result<(), NetworkActorError> {
        let actor = self.network_actor()?;
        actor.send(network_msg::StopListening).await?;
        Ok(())
    }

    ///  Get the peer id, listening addresses and connection info of the local peer
    pub async fn get_swarm_info(&self) -> Result<SwarmInfo, NetworkActorError> {
        let actor = self.network_actor()?;
        let info = actor.send(network_msg::GetSwarmInfo).await?;
        Ok(info)
=======
    pub async fn start_listening(&self, address: Option<Multiaddr>) -> ResultMessage<Multiaddr> {
        let actor = match self.registry.send(GetNetwork).await.unwrap() {
            Some(a) => a,
            None => return ResultMessage::Error("No network actor spawned.".into()),
        };
        let res = actor.send(network_msg::StartListening { address }).await;
        let addr = unwrap_result_msg!(res);
        ResultMessage::Ok(addr)
    }

    /// Stop listening on the swarm.
    pub async fn stop_listening(&self) -> StatusMessage {
        let actor = match self.registry.send(GetNetwork).await.unwrap() {
            Some(a) => a,
            None => return ResultMessage::Error("No network actor spawned.".into()),
        };
        let res = actor.send(network_msg::StopListening).await;
        unwrap_or_err!(res);
        ResultMessage::OK
    }

    ///  Get the peer id, listening addresses and connection info of the local peer
    pub async fn get_swarm_info(&self) -> ResultMessage<SwarmInfo> {
        let actor = match self.registry.send(GetNetwork).await.unwrap() {
            Some(a) => a,
            None => return ResultMessage::Error("No network actor spawned.".into()),
        };
        let res = actor.send(network_msg::GetSwarmInfo).await;
        let info = unwrap_or_err!(res);
        ResultMessage::Ok(info)
>>>>>>> 9f31bb8d
    }

    /// Add dial information for a remote peers.
    /// This will attempt to connect the peer directly either by the address if one is provided, or by peer id
    /// if the peer is already known e.g. from multicast DNS.
    /// If the peer is not a relay and can not be reached directly, it will be attempted to reach it via the relays,
    /// if there are any.
<<<<<<< HEAD
    pub async fn add_peer(&self, peer: PeerId, address: Option<Multiaddr>) -> Result<Multiaddr, P2pError<DialErr>> {
        let actor = self.network_actor()?;
        if let Some(address) = address {
            actor.send(network_msg::AddPeerAddr { peer, address }).await?;
        }

        actor
            .send(network_msg::ConnectPeer { peer })
            .await?
            .map_err(P2pError::Inner)
    }

    /// Add a relay to the list of relays that may be tried to use if a remote peer can not be reached directly.
    pub async fn add_dialing_relay(
        &self,
        relay: PeerId,
        relay_addr: Option<Multiaddr>,
    ) -> Result<Option<Multiaddr>, NetworkActorError> {
        let actor = self.network_actor()?;
        let addr = actor.send(network_msg::AddDialingRelay { relay, relay_addr }).await?;
        Ok(addr)
    }

    /// Start listening via a relay peer on an address following the scheme
    /// `<relay-addr>/<relay-id>/p2p-circuit/<local-id>`. This will establish a keep-alive connection to the relay,
    /// the relay will forward all requests to the local peer.
    pub async fn start_relayed_listening(
        &self,
        relay: PeerId,
        relay_addr: Option<Multiaddr>,
    ) -> Result<Multiaddr, P2pError<ListenRelayErr>> {
        let actor = self.network_actor()?;
        actor
            .send(network_msg::StartListeningRelay { relay, relay_addr })
            .await?
            .map_err(P2pError::Inner)
    }
=======
    /// Relays can be used to listen for incoming request, or to connect to a remote peer that can not
    /// be reached directly, and is listening to the same relay.
    /// Once the peer was successfully added, it can be used as target for operations on the remote stronghold.
    pub async fn add_peer(
        &self,
        peer: PeerId,
        address: Option<Multiaddr>,
        is_listening_relay: bool,
        is_dialing_relay: bool,
    ) -> StatusMessage {
        let actor = match self.registry.send(GetNetwork).await.unwrap() {
            Some(a) => a,
            None => return ResultMessage::Error("No network actor spawned.".into()),
        };

        if is_listening_relay {
            let res = actor
                .send(network_msg::StartListeningRelay {
                    relay: peer,
                    relay_addr: address,
                })
                .await;
            unwrap_result_msg!(res);
        } else {
            if let Some(address) = address {
                let res = actor.send(network_msg::AddPeerAddr { peer, address }).await;
                unwrap_or_err!(res);
            }

            let res = actor.send(network_msg::ConnectPeer { peer }).await;
            unwrap_result_msg!(res);
        }

        if is_dialing_relay {
            let res = actor.send(network_msg::AddDialingRelay { relay: peer }).await;
            unwrap_or_err!(res);
        }
        StatusMessage::OK
    }

    /// Remove a peer from the list of peers used for dialing, and / or stop listening with the relay.
    pub async fn remove_relay(&self, relay: PeerId, rm_listening_relay: bool, rm_dialing_relay: bool) -> StatusMessage {
        let actor = match self.registry.send(GetNetwork).await.unwrap() {
            Some(a) => a,
            None => return ResultMessage::Error("No network actor spawned.".into()),
        };
>>>>>>> 9f31bb8d

    /// Stop listening with the relay.
    pub async fn remove_listening_relay(&self, relay: PeerId) -> Result<(), NetworkActorError> {
        let actor = self.network_actor()?;
        actor.send(network_msg::StopListeningRelay { relay }).await?;
        Ok(())
    }

    /// Remove a peer from the list of peers used for dialing.
    pub async fn remove_dialing_relay(&self, relay: PeerId) -> Result<(), NetworkActorError> {
        let actor = self.network_actor()?;
        actor.send(network_msg::RemoveDialingRelay { relay }).await?;
        Ok(())
    }

    /// Change the firewall rule for specific peers, optionally also set it as the default rule, which applies if there
    /// are no specific rules for a peer. All inbound requests from the peers that this rule applies to, will be
    /// approved/ rejected based on this rule.
    pub async fn set_firewall_rule(
        &self,
        rule: Rule<ShRequest>,
        peers: Vec<PeerId>,
        set_default: bool,
<<<<<<< HEAD
    ) -> Result<(), NetworkActorError> {
        let actor = self.network_actor()?;
=======
    ) -> StatusMessage {
        let actor = match self.registry.send(GetNetwork).await.unwrap() {
            Some(a) => a,
            None => return ResultMessage::Error("No network actor spawned.".into()),
        };
>>>>>>> 9f31bb8d

        if set_default {
            actor
                .send(network_msg::SetFirewallDefault {
                    direction: RuleDirection::Inbound,
                    rule: rule.clone(),
                })
                .await?;
        }

        for peer in peers {
            actor
                .send(network_msg::SetFirewallRule {
                    peer,
                    direction: RuleDirection::Inbound,
                    rule: rule.clone(),
                })
                .await?;
        }
        Ok(())
    }

    /// Remove peer specific rules from the firewall configuration.
<<<<<<< HEAD
    pub async fn remove_firewall_rules(&self, peers: Vec<PeerId>) -> Result<(), NetworkActorError> {
        let actor = self.network_actor()?;
=======
    pub async fn remove_firewall_rules(&self, peers: Vec<PeerId>) -> StatusMessage {
        let actor = match self.registry.send(GetNetwork).await.unwrap() {
            Some(a) => a,
            None => return ResultMessage::Error("No network actor spawned.".into()),
        };
>>>>>>> 9f31bb8d
        for peer in peers {
            actor
                .send(network_msg::RemoveFirewallRule {
                    peer,
                    direction: RuleDirection::Inbound,
                })
                .await?;
        }
        Ok(())
    }

    /// Write to the vault of a remote Stronghold.
    pub async fn write_remote_vault(
        &self,
        peer: PeerId,
        location: Location,
        payload: Vec<u8>,
        hint: RecordHint,
        _options: Vec<VaultFlags>,
<<<<<<< HEAD
    ) -> Result<(), P2pError<RemoteVaultError>> {
        let actor = self.network_actor()?;
=======
    ) -> StatusMessage {
        let actor = match self.registry.send(GetNetwork).await.unwrap() {
            Some(a) => a,
            None => return ResultMessage::Error("No network actor spawned.".into()),
        };
>>>>>>> 9f31bb8d

        let vault_path = &location.vault_path();
        let vault_path = vault_path.to_vec();

        // check if vault exists

        let send_request = network_msg::SendRequest {
            peer,
            request: CheckVault { vault_path },
        };
        let vault_exists = actor.send(send_request).await??;

        // no vault so create new one before writing.
        if !vault_exists {
            let send_request = network_msg::SendRequest {
                peer,
                request: CreateVault {
                    location: location.clone(),
                },
            };
            actor.send(send_request).await??;
        }

        // write data
        let send_request = network_msg::SendRequest {
            peer,
            request: network_msg::WriteToRemoteVault {
                location: location.clone(),
                payload: payload.clone(),
                hint,
            },
        };
        actor.send(send_request).await??.map_err(P2pError::Inner)
    }

    /// Write to the store of a remote Stronghold.
    ///
    /// Returns [`None`] if the key didn't exist yet. If the key is already present, the value is updated, and the old
    /// value is returned.
    pub async fn write_to_remote_store(
        &self,
        peer: PeerId,
        key: Vec<u8>,
        payload: Vec<u8>,
        lifetime: Option<Duration>,
<<<<<<< HEAD
    ) -> Result<Option<Vec<u8>>, P2pError<Infallible>> {
        let actor = self.network_actor()?;
=======
    ) -> StatusMessage {
        let actor = match self.registry.send(GetNetwork).await.unwrap() {
            Some(a) => a,
            None => return ResultMessage::Error("No network actor spawned.".into()),
        };
>>>>>>> 9f31bb8d
        let send_request = network_msg::SendRequest {
            peer,
            request: WriteToStore { key, payload, lifetime },
        };
        Ok(actor.send(send_request).await??)
    }

    /// Read from the store of a remote Stronghold.
<<<<<<< HEAD
    pub async fn read_from_remote_store(
        &self,
        peer: PeerId,
        key: Vec<u8>,
    ) -> Result<Option<Vec<u8>>, P2pError<Infallible>> {
        let actor = self.network_actor()?;
=======
    /// It is required that the peer has successfully been added with the `add_peer` method.
    pub async fn read_from_remote_store(&self, peer: PeerId, location: Location) -> ResultMessage<Vec<u8>> {
        let actor = match self.registry.send(GetNetwork).await.unwrap() {
            Some(a) => a,
            None => return ResultMessage::Error("No network actor spawned.".into()),
        };
>>>>>>> 9f31bb8d
        let send_request = network_msg::SendRequest {
            peer,
            request: ReadFromStore { key },
        };
        Ok(actor.send(send_request).await??)
    }

    /// Returns a list of the available records and their `RecordHint` values of a remote vault.
    pub async fn list_remote_hints_and_ids<V: Into<Vec<u8>>>(
        &self,
        peer: PeerId,
        vault_path: V,
<<<<<<< HEAD
    ) -> Result<Vec<(RecordId, RecordHint)>, P2pError<VaultDoesNotExist>> {
        let actor = self.network_actor()?;
=======
    ) -> ResultMessage<Vec<(RecordId, RecordHint)>> {
        let actor = match self.registry.send(GetNetwork).await.unwrap() {
            Some(a) => a,
            None => return ResultMessage::Error("No network actor spawned.".into()),
        };
>>>>>>> 9f31bb8d
        let send_request = network_msg::SendRequest {
            peer,
            request: ListIds {
                vault_path: vault_path.into(),
            },
        };
        actor.send(send_request).await??.map_err(P2pError::Inner)
    }

    /// Executes a runtime command at a remote Stronghold.
    /// It is required that the peer has successfully been added with the `add_peer` method.
<<<<<<< HEAD
    pub async fn remote_runtime_exec(
        &self,
        peer: PeerId,
        control_request: Procedure,
    ) -> Result<ProcResult, P2pError<String>> {
        let actor = self.network_actor()?;
=======
    pub async fn remote_runtime_exec(&self, peer: PeerId, control_request: Procedure) -> ResultMessage<ProcResult> {
        let actor = match self.registry.send(GetNetwork).await.unwrap() {
            Some(a) => a,
            None => return ResultMessage::Error("No network actor spawned.".into()),
        };
>>>>>>> 9f31bb8d
        let send_request = network_msg::SendRequest {
            peer,
            request: CallProcedure { proc: control_request },
        };
        actor.send(send_request).await??.map_err(P2pError::Inner)
    }

    fn network_actor(&self) -> Result<&Addr<NetworkActor>, NetworkActorError> {
        self.network_actor.as_ref().ok_or(NetworkActorError::NotSpawned)
    }
}<|MERGE_RESOLUTION|>--- conflicted
+++ resolved
@@ -14,45 +14,32 @@
         },
         secure_procedures::{CallProcedure, ProcResult, Procedure},
         snapshot_messages::{FillSnapshot, ReadFromSnapshot, WriteSnapshot},
-<<<<<<< HEAD
-        GetAllClients, GetClient, GetSnapshot, InsertClient, Registry, RemoveClient, SecureClient, VaultDoesNotExist,
-        VaultError,
+        GetAllClients, GetClient, GetSnapshot, GetTarget, Registry, RemoveClient, SecureClient, SpawnClient,
+        SwitchTarget, VaultDoesNotExist,
     },
     state::snapshot::{ReadSnapshotError, WriteSnapshotError},
     utils::{LoadFromPath, StrongholdFlags, VaultFlags},
-=======
-        GetAllClients, GetClient, GetSnapshot, GetTarget, Registry, RemoveClient, SecureClient, SpawnClient,
-        SwitchTarget,
-    },
-    line_error,
-    utils::{LoadFromPath, ResultMessage, StatusMessage, StrongholdFlags, VaultFlags},
->>>>>>> 9f31bb8d
-    Location,
+    Location, VaultError,
 };
 use actix::prelude::*;
 use engine::vault::{ClientId, RecordHint, RecordId};
-use std::{fmt::Debug, path::PathBuf, time::Duration};
+use std::{
+    convert::Infallible,
+    fmt::{Debug, Display},
+    path::PathBuf,
+    time::Duration,
+};
 use thiserror::Error as DeriveError;
 use zeroize::Zeroize;
 
 #[cfg(feature = "p2p")]
-<<<<<<< HEAD
-use crate::actors::p2p::{
-    messages as network_msg,
-    messages::{RemoteVaultError, ShRequest, SwarmInfo},
-    NetworkActor, NetworkConfig,
-=======
-use crate::{
-    actors::{
-        p2p::{
-            messages as network_msg,
-            messages::{ShRequest, SwarmInfo},
-            NetworkActor, NetworkConfig,
-        },
-        GetNetwork, InsertNetwork, StopNetwork,
+use crate::actors::{
+    p2p::{
+        messages as network_msg,
+        messages::{RemoteVaultError, ShRequest, SwarmInfo},
+        NetworkActor, NetworkConfig,
     },
-    unwrap_or_err, unwrap_result_msg,
->>>>>>> 9f31bb8d
+    GetNetwork, InsertNetwork, StopNetwork,
 };
 #[cfg(feature = "p2p")]
 use p2p::{
@@ -60,86 +47,49 @@
     DialErr, ListenErr, ListenRelayErr, Multiaddr, OutboundFailure, PeerId,
 };
 #[cfg(feature = "p2p")]
-use std::{convert::Infallible, io};
-
-#[derive(DeriveError, Debug)]
-pub enum ClientError {
-    #[error("Client Mailbox Error: {0}")]
-    ClientMailbox(#[from] MailboxError),
-
-    #[error("Vault Error: {0}")]
-    Vault(#[from] VaultError),
-}
-
-#[derive(DeriveError, Debug)]
-pub enum LoadSnapshotError {
-    #[error("Registry Error: {0}")]
-    Registry(#[from] RegistryError),
-
-    #[error("Registry Mailbox Error: {0}")]
-    SnapshotMailbox(MailboxError),
-
-    #[error("Registry Mailbox Error: {0}")]
-    ClientMailbox(MailboxError),
-
-    #[error("Read Snapshot Error: {0}")]
-    ReadSnapshot(#[from] ReadSnapshotError),
-}
-
-#[derive(DeriveError, Debug)]
-pub enum WriteAllSnapshotError {
-    #[error("Registry Mailbox Error: {0}")]
-    RegistryMailbox(MailboxError),
-
-    #[error("Registry Mailbox Error: {0}")]
-    SnapshotMailbox(MailboxError),
-
-    #[error("Registry Mailbox Error: {0}")]
-    ClientMailbox(MailboxError),
-
-    #[error("Write Snapshot Error: {0}")]
-    WriteSnapshot(#[from] WriteSnapshotError),
-
-    #[error("Get Data Error")]
-    GetData,
-}
-
-#[derive(DeriveError, Debug)]
-pub enum RegistryError {
-    #[error("Registry Mailbox Error: {0}")]
-    RegistryMailbox(#[from] MailboxError),
-
-    #[error("No client present for Id: {0:?}")]
-    NoClientPresentById(ClientId),
-}
-
-#[cfg(feature = "p2p")]
-#[derive(DeriveError, Debug)]
-pub enum NetworkActorError {
-    #[error("Mailbox Error: {0}")]
+use std::io;
+
+#[cfg(test)]
+use crate::actors::ReadFromVault;
+
+#[derive(DeriveError, Debug, Clone)]
+pub enum Error<E: Display = Infallible> {
+    #[error("Error sending message to Actor: `{0}`")]
     ActorMailbox(#[from] MailboxError),
-    #[error("Actor was not spawned yet.")]
-    NotSpawned,
-}
-
-#[cfg(feature = "p2p")]
-#[derive(DeriveError, Debug)]
-pub enum P2pError<E: Debug> {
-    #[error("Network Actor Error: {0}")]
-    Actor(#[from] NetworkActorError),
-
-    #[error("OutboundFailure Error: {0}")]
-    OutboundFailure(#[from] OutboundFailure),
-
-    #[error("{0:?}")]
+
+    #[error("Target Actor has not been spawned or was killed.")]
+    ActorNotSpawned,
+
+    #[error("`{0}`")]
     Inner(E),
 }
 
 #[cfg(feature = "p2p")]
-impl<E: Debug> From<MailboxError> for P2pError<E> {
-    fn from(e: MailboxError) -> Self {
-        P2pError::Actor(e.into())
-    }
+/// Error on performing an operation on a remote Stronghold.
+pub type RemoteError<E = Infallible> = Error<SendRequestError<E>>;
+
+#[cfg(feature = "p2p")]
+impl<E: Display> RemoteError<E> {
+    fn inner(e: E) -> Self {
+        RemoteError::Inner(SendRequestError::Inner(e))
+    }
+}
+
+#[cfg(feature = "p2p")]
+impl<E: Display> From<OutboundFailure> for RemoteError<E> {
+    fn from(f: OutboundFailure) -> Self {
+        RemoteError::Inner(SendRequestError::OutboundFailure(f))
+    }
+}
+
+#[cfg(feature = "p2p")]
+#[derive(DeriveError, Debug, Clone)]
+pub enum SendRequestError<E: Display> {
+    #[error("Outbound Failure `{0}`")]
+    OutboundFailure(OutboundFailure),
+
+    #[error("`{0}`")]
+    Inner(E),
 }
 
 #[derive(Clone)]
@@ -147,12 +97,6 @@
 /// metadata to interpret the data in the vault and store.
 pub struct Stronghold {
     registry: Addr<Registry>,
-<<<<<<< HEAD
-    target: Addr<SecureClient>,
-    #[cfg(feature = "p2p")]
-    network_actor: Option<Addr<NetworkActor>>,
-=======
->>>>>>> 9f31bb8d
 }
 
 impl Stronghold {
@@ -163,26 +107,15 @@
         client_path: Vec<u8>,
         _options: Vec<StrongholdFlags>,
     ) -> Result<Self, MailboxError> {
-        // create client actor
-        let client_id = ClientId::load_from_path(&client_path, &client_path);
-
-        // the registry will be run as a system service
+        // Init actor registry.
         let registry = Registry::default().start();
 
-        // we need to block for the target client actor
-<<<<<<< HEAD
-        let target = registry.send(InsertClient { id: client_id }).await?;
-=======
-        match registry.send(SpawnClient { id: client_id }).await? {
-            Ok(addr) => addr,
-            Err(e) => return Err(anyhow::anyhow!(e)),
-        };
->>>>>>> 9f31bb8d
-
-        let mut sh = Self { registry };
-        sh.switch_client(client_id).await;
-
-        Ok(sh)
+        let mut stronghold = Self { registry };
+
+        match stronghold.spawn_stronghold_actor(client_path, _options).await {
+            Ok(_) => Ok(stronghold),
+            Err(e) => Err(e),
+        }
     }
 
     /// Spawns a new set of actors for the Stronghold system. Accepts the client_path: [`Vec<u8>`] and the options:
@@ -191,61 +124,21 @@
         &mut self,
         client_path: Vec<u8>,
         _options: Vec<StrongholdFlags>,
-<<<<<<< HEAD
     ) -> Result<(), MailboxError> {
         let client_id = ClientId::load_from_path(&client_path, &client_path.clone());
-
-        let client = self.registry.send(InsertClient { id: client_id }).await?;
-        self.target = client;
-        Ok(())
+        self.registry.send(SpawnClient { id: client_id }).await?;
+
+        match self.switch_client(client_id).await {
+            Ok(_) => Ok(()),
+            Err(Error::ActorMailbox(e)) => Err(e),
+            _ => unreachable!(),
+        }
     }
 
     /// Switches the actor target to another actor in the system specified by the client_path: [`Vec<u8>`].
-    pub async fn switch_actor_target(&mut self, client_path: Vec<u8>) -> Result<(), RegistryError> {
-        let client_id = ClientId::load_from_path(&client_path, &client_path.clone());
-        let client = self
-            .registry
-            .send(GetClient { id: client_id })
-            .await?
-            .ok_or(RegistryError::NoClientPresentById(client_id))?;
-        #[cfg(feature = "p2p")]
-        if let Some(network_actor) = self.network_actor.as_ref() {
-            network_actor
-                .send(network_msg::SwitchClient { client: client.clone() })
-                .await?;
-=======
-    ) -> StatusMessage {
-        let client_id = ClientId::load_from_path(&client_path, &client_path.clone()).expect(line_error!());
-        if let Err(e) = self.registry.send(SpawnClient { id: client_id }).await {
-            return StatusMessage::Error(format!("Could spawn new client: {:?}", e));
-        }
-        match self.switch_client(client_id).await {
-            ResultMessage::Ok(_) => StatusMessage::OK,
-            ResultMessage::Error(e) => StatusMessage::Error(e),
-        }
-    }
-
-    /// Switches the actor target to another actor in the system specified by the client_path: [`Vec<u8>`].
-    pub async fn switch_actor_target(&mut self, client_path: Vec<u8>) -> StatusMessage {
-        let client_id = ClientId::load_from_path(&client_path, &client_path.clone()).expect(line_error!());
-        match self.switch_client(client_id).await {
-            ResultMessage::Ok(_) => StatusMessage::OK,
-            ResultMessage::Error(e) => StatusMessage::Error(e),
->>>>>>> 9f31bb8d
-        }
-    }
-
-<<<<<<< HEAD
-        self.target = client;
-        Ok(())
-=======
-    async fn switch_client(&mut self, client_id: ClientId) -> ResultMessage<Addr<SecureClient>> {
-        match self.registry.send(SwitchTarget { id: client_id }).await {
-            Ok(Ok(addr)) => ResultMessage::Ok(addr),
-            Ok(Err(e)) => ResultMessage::Error(format!("Could not switch target for network actor: {:?}", e)),
-            Err(e) => ResultMessage::Error(format!("Could not switch target for network actor: {:?}", e)),
-        }
->>>>>>> 9f31bb8d
+    pub async fn switch_actor_target(&mut self, client_path: Vec<u8>) -> Result<(), Error> {
+        let client_id = ClientId::load_from_path(&client_path, &client_path);
+        self.switch_client(client_id).await.map(|_| ())
     }
 
     /// Writes data into the Stronghold. Uses the current target actor as the client and writes to the specified
@@ -257,94 +150,29 @@
         payload: Vec<u8>,
         hint: RecordHint,
         _options: Vec<VaultFlags>,
-    ) -> Result<(), ClientError> {
-        let vault_path = &location.vault_path();
-        let vault_path = vault_path.to_vec();
-
-<<<<<<< HEAD
-        let vault_exists = self.target.send(CheckVault { vault_path }).await?;
-        if vault_exists {
-            // exists
-            self.target
-                .send(WriteToVault {
-                    location,
-                    payload,
-                    hint,
-                })
-                .await??;
-        } else {
+    ) -> Result<(), Error<VaultError>> {
+        let target = self.target().await?;
+
+        let vault_path = location.vault_path().to_vec();
+
+        let vault_exists = target.send(CheckVault { vault_path }).await?;
+        if !vault_exists {
             // does not exist
-            self.target
+            target
                 .send(CreateVault {
                     location: location.clone(),
                 })
                 .await?;
-            // write to vault
-            self.target
-                .send(WriteToVault {
-                    location,
-                    payload,
-                    hint,
-                })
-                .await??;
-=======
-        let target = match self.registry.send(GetTarget).await.unwrap() {
-            Some(addr) => addr,
-            None => return ResultMessage::Error("No active client.".into()),
-        };
-
-        if let Ok(vault_exists) = target.send(CheckVault { vault_path }).await {
-            if vault_exists {
-                // exists
-                return match target
-                    .send(WriteToVault {
-                        location,
-                        payload,
-                        hint,
-                    })
-                    .await
-                {
-                    Ok(result) => match result {
-                        Ok(_) => StatusMessage::OK,
-                        Err(e) => StatusMessage::Error(e.to_string()),
-                    },
-                    Err(e) => StatusMessage::Error(e.to_string()),
-                };
-            } else {
-                // does not exist
-                match target
-                    .send(CreateVault {
-                        location: location.clone(),
-                    })
-                    .await
-                {
-                    Ok(_) => {
-                        // write to vault
-                        if let Ok(result) = target
-                            .send(WriteToVault {
-                                location,
-                                payload,
-                                hint,
-                            })
-                            .await
-                        {
-                            if result.is_ok() {
-                                return StatusMessage::OK;
-                            } else {
-                                return StatusMessage::Error(result.err().unwrap().to_string());
-                            }
-                        } else {
-                            return StatusMessage::Error("Error Writing data".into());
-                        }
-                    }
-                    Err(_e) => {
-                        return StatusMessage::Error("Cannot create new vault".into());
-                    }
-                }
-            }
->>>>>>> 9f31bb8d
-        }
-        Ok(())
+        }
+        // write to vault
+        target
+            .send(WriteToVault {
+                location,
+                payload,
+                hint,
+            })
+            .await?
+            .map_err(Error::Inner)
     }
 
     /// Writes data into an insecure cache.  This method, accepts a [`Vec<u8>`] as key, a [`Vec<u8>`] payload, and an
@@ -359,223 +187,108 @@
         key: Vec<u8>,
         payload: Vec<u8>,
         lifetime: Option<Duration>,
-<<<<<<< HEAD
-    ) -> Result<Option<Vec<u8>>, MailboxError> {
-        self.target.send(WriteToStore { key, payload, lifetime }).await
+    ) -> Result<Option<Vec<u8>>, Error> {
+        let target = self.target().await?;
+        let existing = target.send(WriteToStore { key, payload, lifetime }).await?;
+        Ok(existing)
     }
 
     /// A method that reads from an insecure cache. This method, accepts a [`Vec<u8>`] as key and returns the payload
     /// in the form of a ([`Vec<u8>`].  If the key does not exist, `None` is returned.
     ///
     /// Note: One store is mapped to one client. The same key can be specified across multiple clients.
-    pub async fn read_from_store(&self, key: Vec<u8>) -> Result<Option<Vec<u8>>, MailboxError> {
-        self.target.send(ReadFromStore { key }).await
+    pub async fn read_from_store(&self, key: Vec<u8>) -> Result<Option<Vec<u8>>, Error> {
+        let target = self.target().await?;
+        let data = target.send(ReadFromStore { key }).await?;
+        Ok(data)
     }
 
     /// A method to delete data from an insecure cache. This method, accepts a [`Vec<u8>`] as key.
     ///
     /// Note: One store is mapped to one client. The same key can be specified across multiple clients.
-    pub async fn delete_from_store(&self, key: Vec<u8>) -> Result<(), MailboxError> {
-        self.target.send(DeleteFromStore { key }).await
-=======
-    ) -> StatusMessage {
-        let target = match self.registry.send(GetTarget).await.unwrap() {
-            Some(addr) => addr,
-            None => return ResultMessage::Error("No active client.".into()),
-        };
-        match target
-            .send(WriteToStore {
-                location,
-                payload,
-                lifetime,
-            })
-            .await
-        {
-            Ok(status) => status.into(),
-            Err(_e) => StatusMessage::Error("Failed to write to the store".into()),
-        }
-    }
-
-    /// A method that reads from an insecure cache.  This method, accepts a [`Location`] and returns the payload in the
-    /// form of a ([`Vec<u8>`], [`StatusMessage`]).  If the location does not exist, an empty vector will be returned
-    /// along with an error [`StatusMessage`].  Note: One store is mapped to
-    /// one client. Can specify the same location across multiple clients.
-    pub async fn read_from_store(&self, location: Location) -> (Vec<u8>, StatusMessage) {
-        let target = match self.registry.send(GetTarget).await.unwrap() {
-            Some(addr) => addr,
-            None => return (Vec::new(), ResultMessage::Error("No active client.".into())),
-        };
-        match target.send(ReadFromStore { location }).await {
-            Ok(result) => match result {
-                Ok(data) => (data, StatusMessage::OK),
-                Err(e) => (Vec::new(), StatusMessage::Error(format!("{:?}", e))),
-            },
-            Err(e) => (Vec::new(), StatusMessage::Error(format!("{:?}", e))),
-        }
-    }
-
-    /// A method to delete data from an insecure cache. This method, accepts a [`Location`] and returns a
-    /// [`StatusMessage`]. Note: One store is mapped to one client. Can specify the same location across multiple
-    /// clients.
-    pub async fn delete_from_store(&self, location: Location) -> StatusMessage {
-        let target = match self.registry.send(GetTarget).await.unwrap() {
-            Some(addr) => addr,
-            None => return ResultMessage::Error("No active client.".into()),
-        };
-        match target.send(DeleteFromStore { location }).await {
-            Ok(result) => match result {
-                Ok(_) => StatusMessage::OK,
-                Err(e) => StatusMessage::Error(format!("{:?}", e)),
-            },
-            Err(_e) => StatusMessage::Error("Failed to delete from the store".into()),
-        }
->>>>>>> 9f31bb8d
+    pub async fn delete_from_store(&self, key: Vec<u8>) -> Result<(), Error> {
+        let target = self.target().await?;
+        target.send(DeleteFromStore { key }).await?;
+        Ok(())
     }
 
     /// Revokes the data from the specified location of type [`Location`]. Revoked data is not readable and can be
     /// removed from a vault with a call to `garbage_collect`.  if the `should_gc` flag is set to `true`, this call
     /// with automatically cleanup the revoke. Otherwise, the data is just marked as revoked.
-<<<<<<< HEAD
-    pub async fn delete_data(&self, location: Location, should_gc: bool) -> Result<(), ClientError> {
-        self.target
+    pub async fn delete_data(&self, location: Location, should_gc: bool) -> Result<(), Error<VaultError>> {
+        let target = self.target().await?;
+        target
             .send(RevokeData {
                 location: location.clone(),
             })
-            .await??;
+            .await?
+            .map_err(Error::Inner)?;
         if should_gc {
-            self.target
+            target
                 .send(GarbageCollect { location })
                 .await?
-                .ok_or(VaultError::NotExisting(VaultDoesNotExist))?;
-=======
-    pub async fn delete_data(&self, location: Location, should_gc: bool) -> StatusMessage {
-        let target = match self.registry.send(GetTarget).await.unwrap() {
-            Some(addr) => addr,
-            None => return ResultMessage::Error("No active client.".into()),
-        };
-        match target
-            .send(RevokeData {
-                location: location.clone(),
-            })
-            .await
-        {
-            Ok(result) => match result {
-                Ok(_ok) if should_gc => match target.send(GarbageCollect { location }).await {
-                    Ok(result) => match result {
-                        Ok(_) => StatusMessage::OK,
-                        Err(e) => StatusMessage::Error(format!("{:?}", e)),
-                    },
-                    Err(_e) => StatusMessage::Error("Failed to garbage collect the vault".into()),
-                },
-                Ok(_ok) => StatusMessage::OK,
-                Err(_e) => StatusMessage::Error("Could not revoke data".into()),
-            },
-            Err(_e) => StatusMessage::Error("Could not revoke data".into()),
->>>>>>> 9f31bb8d
+                .map_err(|e| Error::Inner(e.into()))?;
         }
         Ok(())
     }
 
     /// Garbage collects any revokes in a Vault based on the given `vault_path` and the current target actor.
-<<<<<<< HEAD
     ///
-    /// Return `Ok(None)` if the vault does not exist.
-    pub async fn garbage_collect(&self, vault_path: Vec<u8>) -> Result<Option<()>, MailboxError> {
-        self.target
-=======
-    pub async fn garbage_collect(&self, vault_path: Vec<u8>) -> StatusMessage {
-        let target = match self.registry.send(GetTarget).await.unwrap() {
-            Some(addr) => addr,
-            None => return ResultMessage::Error("No active client.".into()),
-        };
-        match target
->>>>>>> 9f31bb8d
+    /// Return `Ok(false)` if the vault does not exist.
+    pub async fn garbage_collect<V: Into<Vec<u8>>>(&self, vault_path: V) -> Result<(), Error<VaultDoesNotExist>> {
+        let target = self.target().await?;
+        target
             .send(GarbageCollect {
                 location: Location::Generic {
-                    vault_path,
+                    vault_path: vault_path.into(),
                     record_path: Vec::new(),
                 },
             })
-            .await
+            .await?
+            .map_err(Error::Inner)
     }
 
     /// Returns a list of the available [`RecordId`] and [`RecordHint`] values in a vault by the given `vault_path`.
     pub async fn list_hints_and_ids<V: Into<Vec<u8>>>(
         &self,
         vault_path: V,
-<<<<<<< HEAD
-    ) -> Result<Vec<(RecordId, RecordHint)>, ClientError> {
-        self.target
-=======
-    ) -> (Vec<(RecordId, RecordHint)>, StatusMessage) {
-        let target = match self.registry.send(GetTarget).await.unwrap() {
-            Some(addr) => addr,
-            None => return (Vec::new(), ResultMessage::Error("No active client.".into())),
-        };
-        match target
->>>>>>> 9f31bb8d
+    ) -> Result<Vec<(RecordId, RecordHint)>, Error<VaultDoesNotExist>> {
+        let target = self.target().await?;
+        target
             .send(ListIds {
                 vault_path: vault_path.into(),
             })
             .await?
-            .map_err(|e| ClientError::Vault(e.into()))
+            .map_err(Error::Inner)
     }
 
     /// Executes a runtime command given a [`Procedure`].  Returns a [`ProcResult`] based off of the control_request
     /// specified.
-<<<<<<< HEAD
-    pub async fn runtime_exec(&self, control_request: Procedure) -> Result<ProcResult, String> {
-        self.target
+    pub async fn runtime_exec(&self, control_request: Procedure) -> Result<ProcResult, Error> {
+        let target = self.target().await?;
+        let result = target
             .send(CallProcedure { proc: control_request })
-            .await
-            .unwrap_or_else(|e| Err(e.to_string()))
+            .await?
+            .unwrap_or_else(ProcResult::Error);
+        Ok(result)
     }
 
     /// Checks whether a record exists in the client based off of the given [`Location`].
-    pub async fn record_exists(&self, location: Location) -> Result<bool, MailboxError> {
-        self.target.send(CheckRecord { location }).await
-=======
-    pub async fn runtime_exec(&self, control_request: Procedure) -> ProcResult {
-        let target = match self.registry.send(GetTarget).await.unwrap() {
-            Some(addr) => addr,
-            None => return ProcResult::Error("No active client.".into()),
-        };
-        match target.send(CallProcedure { proc: control_request }).await {
-            Ok(success) => match success {
-                Ok(result) => result,
-                Err(e) => ProcResult::Error(format!("{}", e)),
-            },
-            Err(e) => ProcResult::Error(format!("{}", e)),
-        }
-    }
-
-    /// Checks whether a record exists in the client based off of the given [`Location`].
-    pub async fn record_exists(&self, location: Location) -> bool {
-        let target = match self.registry.send(GetTarget).await.unwrap() {
-            Some(addr) => addr,
-            None => return false,
-        };
-        match target.send(CheckRecord { location }).await {
-            Ok(result) => result,
-            Err(_e) => false,
-        }
->>>>>>> 9f31bb8d
+    pub async fn record_exists(&self, location: Location) -> Result<bool, Error> {
+        let target = self.target().await?;
+        let exists = target.send(CheckRecord { location }).await?;
+        Ok(exists)
     }
 
     /// checks whether a vault exists in the client.
-    pub async fn vault_exists(&self, location: Location) -> Result<bool, MailboxError> {
-        let vault_path = &location.vault_path();
-        let vault_path = vault_path.to_vec();
-
-<<<<<<< HEAD
-        self.target.send(CheckVault { vault_path }).await
-=======
-        let target = match self.registry.send(GetTarget).await.unwrap() {
-            Some(addr) => addr,
-            None => return false,
-        };
-        target.send(CheckVault { vault_path }).await.unwrap_or(false)
->>>>>>> 9f31bb8d
+    pub async fn vault_exists<V: Into<Vec<u8>>>(&self, vault_path: V) -> Result<bool, Error> {
+        let target = self.target().await?;
+        let exists = target
+            .send(CheckVault {
+                vault_path: vault_path.into(),
+            })
+            .await?;
+        Ok(exists)
     }
 
     /// Reads data from a given snapshot file.  Can only read the data for a single `client_path` at a time. If the new
@@ -589,37 +302,31 @@
         keydata: &T,
         filename: Option<String>,
         path: Option<PathBuf>,
-<<<<<<< HEAD
-    ) -> Result<(), LoadSnapshotError> {
+    ) -> Result<(), Error<ReadSnapshotError>> {
         let client_id = ClientId::load_from_path(&client_path, &client_path);
-=======
-    ) -> StatusMessage {
-        let client_id = ClientId::load_from_path(&client_path, &client_path).expect(line_error!());
-        let target = match self.registry.send(GetTarget).await.unwrap() {
-            Some(addr) => addr,
-            None => return ResultMessage::Error("No active client.".into()),
-        };
->>>>>>> 9f31bb8d
+        let former_client_id = former_client_path.map(|cp| ClientId::load_from_path(&cp, &cp));
 
         // this feature resembles the functionality given by the former riker
         // system dependence. if there is a former client id path present,
         // the new actor is being changed into the former one ( see old ReloadData impl.)
-        if let Some(path) = former_client_path.clone() {
-            self.switch_actor_target(path).await?;
-        }
-
-        let former_client_id = former_client_path.map(|cp| ClientId::load_from_path(&cp, &cp));
+        let target;
+        if let Some(id) = former_client_id {
+            target = self.switch_client(id).await.map_err(|err| match err {
+                Error::ActorMailbox(e) => Error::ActorMailbox(e),
+                Error::ActorNotSpawned => Error::ActorNotSpawned,
+                Error::Inner(_) => unreachable!(),
+            })?;
+        } else {
+            target = self.target::<ReadSnapshotError>().await?;
+        }
+
         let mut key: [u8; 32] = [0u8; 32];
         let keydata = keydata.as_ref();
 
         key.copy_from_slice(keydata);
 
         // get address of snapshot actor
-        let snapshot_actor = self
-            .registry
-            .send(GetSnapshot {})
-            .await
-            .map_err(RegistryError::RegistryMailbox)?;
+        let snapshot_actor = self.registry.send(GetSnapshot {}).await?;
 
         // read the snapshots contents
         let result = snapshot_actor
@@ -630,21 +337,17 @@
                 id: client_id,
                 fid: former_client_id,
             })
-            .await
-            .map_err(LoadSnapshotError::SnapshotMailbox)??;
+            .await?
+            .map_err(Error::Inner)?;
 
         // send data to secure actor and reload
-<<<<<<< HEAD
-        self.target
-=======
-        match target
->>>>>>> 9f31bb8d
+        target
             .send(ReloadData {
                 data: result.data,
                 id: result.id,
             })
-            .await
-            .map_err(LoadSnapshotError::ClientMailbox)
+            .await?;
+        Ok(())
     }
 
     /// Writes the entire state of the [`Stronghold`] into a snapshot.  All Actors and their associated data will be
@@ -655,90 +358,57 @@
         keydata: &T,
         filename: Option<String>,
         path: Option<PathBuf>,
-    ) -> Result<(), WriteAllSnapshotError> {
+    ) -> Result<(), Error<WriteSnapshotError>> {
         // this should be delegated to the secure client actor
         // wrapping the interior functionality inside it.
-        let clients: Vec<(ClientId, Addr<SecureClient>)> = self
-            .registry
-            .send(GetAllClients)
-            .await
-            .map_err(WriteAllSnapshotError::RegistryMailbox)?;
+        let clients: Vec<(ClientId, Addr<SecureClient>)> = self.registry.send(GetAllClients).await?;
 
         let mut key: [u8; 32] = [0u8; 32];
         let keydata = keydata.as_ref();
         key.copy_from_slice(keydata);
 
         // get snapshot actor
-        let snapshot = self
-            .registry
-            .send(GetSnapshot {})
-            .await
-            .map_err(WriteAllSnapshotError::RegistryMailbox)?;
+        let snapshot = self.registry.send(GetSnapshot {}).await?;
 
         for (id, client) in clients {
             // get data from secure actor
-            let data = client
-                .send(GetData {})
-                .await
-                .map_err(WriteAllSnapshotError::ClientMailbox)?;
+            let data = client.send(GetData {}).await?;
 
             // fill into snapshot
-            snapshot
-                .send(FillSnapshot { data, id })
-                .await
-                .map_err(WriteAllSnapshotError::SnapshotMailbox)?;
+            snapshot.send(FillSnapshot { data, id }).await?;
         } // end loop
 
         // write snapshot
         snapshot
             .send(WriteSnapshot { key, filename, path })
-            .await
-            .map_err(WriteAllSnapshotError::SnapshotMailbox)?
-            .map_err(WriteAllSnapshotError::WriteSnapshot)?;
+            .await?
+            .map_err(Error::Inner)?;
         Ok(())
     }
 
     /// Used to kill a stronghold actor or clear the cache of the given actor system based on the client_path. If
     /// `kill_actor` is `true`, the actor will be removed from the system.  Otherwise, the cache of the
     /// current target actor will be cleared.
-<<<<<<< HEAD
-    pub async fn kill_stronghold(&mut self, client_path: Vec<u8>, kill_actor: bool) -> Result<(), RegistryError> {
-        let client_id = ClientId::load_from_path(&client_path.clone(), &client_path);
-
-        self.switch_actor_target(client_path).await?;
-
-=======
     ///
     /// **Note**: If `kill_actor` is set to `true` and the target is the currently active client, a new client has to be
     /// set via [`Stronghold::switch_actor_target`], before any following operations can be performed.
-    pub async fn kill_stronghold(&mut self, client_path: Vec<u8>, kill_actor: bool) -> StatusMessage {
-        let client_id = ClientId::load_from_path(&client_path.clone(), &client_path).expect(line_error!());
->>>>>>> 9f31bb8d
+    pub async fn kill_stronghold(&mut self, client_path: Vec<u8>, kill_actor: bool) -> Result<(), Error> {
+        let client_id = ClientId::load_from_path(&client_path.clone(), &client_path);
+        let client;
         if kill_actor {
-            self.registry.send(RemoveClient { id: client_id }).await?;
+            client = self
+                .registry
+                .send(RemoveClient { id: client_id })
+                .await?
+                .ok_or(Error::ActorNotSpawned)?;
         } else {
-<<<<<<< HEAD
-            let client = self
+            client = self
                 .registry
                 .send(GetClient { id: client_id })
                 .await?
-                .ok_or(RegistryError::NoClientPresentById(client_id))?;
-            client.send(ClearCache).await?;
-=======
-            let client = match self.registry.send(GetClient { id: client_id }).await.unwrap() {
-                Some(addr) => addr,
-                None => return StatusMessage::Error(format!("No client with id {:?}", client_id)),
-            };
-
-            match client.send(ClearCache).await {
-                Ok(success) => match success {
-                    Ok(_) => StatusMessage::OK,
-                    Err(e) => StatusMessage::Error(format!("Cache clearing failed: {}", e)),
-                },
-                Err(e) => StatusMessage::Error(format!("{}", e)),
-            }
->>>>>>> 9f31bb8d
-        }
+                .ok_or(Error::ActorNotSpawned)?;
+        }
+        client.send(ClearCache).await?;
         Ok(())
     }
 
@@ -751,123 +421,72 @@
     /// A test function for reading data from a vault.
     // API CHANGE!
     #[cfg(test)]
-    pub async fn read_secret(
-        &self,
-        _client_path: Vec<u8>,
-        location: Location,
-    ) -> Result<Option<Vec<u8>>, MailboxError> {
-        use crate::actors::ReadFromVault;
-<<<<<<< HEAD
-
-        self.target.send(ReadFromVault { location }).await
-=======
-        let empty_response = Some(Vec::new());
-
-        let target = match self.registry.send(GetTarget).await.unwrap() {
-            Some(addr) => addr,
-            None => return (empty_response, ResultMessage::Error("No active client.".into())),
-        };
-
-        match target.send(ReadFromVault { location }).await {
-            Ok(result) => match result {
-                Ok(payload) => (Some(payload), StatusMessage::OK),
-                Err(_e) => (empty_response, StatusMessage::Error("No payload present".into())),
-            },
-            Err(_e) => (empty_response, StatusMessage::Error("No secret present".into())),
-        }
->>>>>>> 9f31bb8d
+    pub async fn read_secret(&self, _client_path: Vec<u8>, location: Location) -> Result<Option<Vec<u8>>, Error> {
+        let target = self.target().await?;
+        let secret = target.send(ReadFromVault { location }).await?;
+        Ok(secret)
+    }
+
+    async fn switch_client(&mut self, client_id: ClientId) -> Result<Addr<SecureClient>, Error> {
+        self.registry
+            .send(SwitchTarget { id: client_id })
+            .await?
+            .ok_or(Error::ActorNotSpawned)
+    }
+
+    async fn target<E: Display>(&self) -> Result<Addr<SecureClient>, Error<E>> {
+        self.registry.send(GetTarget).await?.ok_or(Error::ActorNotSpawned)
     }
 }
 
 #[cfg(feature = "p2p")]
 impl Stronghold {
     /// Spawn the p2p-network actor and swarm.
-<<<<<<< HEAD
     ///
     /// Return `Ok(false)` if there is an existing network actor and no new one was spawned.
     pub async fn spawn_p2p(
         &mut self,
         firewall_rule: Rule<ShRequest>,
         network_config: NetworkConfig,
-    ) -> Result<bool, io::Error> {
-        if self.network_actor.is_some() {
+    ) -> Result<bool, Error<io::Error>> {
+        if self.registry.send(GetNetwork).await?.is_some() {
             return Ok(false);
         }
-        let network_actor = NetworkActor::new(self.target.clone(), firewall_rule, network_config).await?;
-        self.network_actor = Some(network_actor.start());
+        let addr = NetworkActor::new(self.registry.clone(), firewall_rule, network_config)
+            .await
+            .map_err(Error::Inner)?
+            .start();
+        self.registry.send(InsertNetwork { addr }).await?;
         Ok(true)
-=======
-    pub async fn spawn_p2p(&mut self, firewall_rule: Rule<ShRequest>, network_config: NetworkConfig) -> StatusMessage {
-        let addr = match NetworkActor::new(self.registry.clone(), firewall_rule, network_config).await {
-            Ok(actor) => actor.start(),
-            Err(_) => return StatusMessage::Error("Spawning Network actor failed".into()),
-        };
-        match self.registry.send(InsertNetwork { addr }).await {
-            Ok(()) => StatusMessage::OK,
-            Err(_) => StatusMessage::Error("Spawning Network actor failed".into()),
-        }
->>>>>>> 9f31bb8d
     }
 
     /// Gracefully stop the network actor and swarm.
-    pub async fn stop_p2p(&mut self) {
-        self.registry.send(StopNetwork).await.unwrap();
+    /// Return `false` if there is no active network actor.
+    pub async fn stop_p2p(&mut self) -> Result<bool, MailboxError> {
+        self.registry.send(StopNetwork).await
     }
 
     /// Start listening on the swarm to the given address. If not address is provided, it will be assigned by the OS.
-<<<<<<< HEAD
-    pub async fn start_listening(&self, address: Option<Multiaddr>) -> Result<Multiaddr, P2pError<ListenErr>> {
-        let actor = self.network_actor()?;
+    pub async fn start_listening(&self, address: Option<Multiaddr>) -> Result<Multiaddr, Error<ListenErr>> {
+        let actor = self.network_actor().await?;
         actor
             .send(network_msg::StartListening { address })
             .await?
-            .map_err(P2pError::Inner)
+            .map_err(Error::Inner)
     }
 
     /// Stop listening on the swarm.
-    pub async fn stop_listening(&self) -> Result<(), NetworkActorError> {
-        let actor = self.network_actor()?;
+    pub async fn stop_listening(&self) -> Result<(), Error<ListenErr>> {
+        let actor = self.network_actor().await?;
         actor.send(network_msg::StopListening).await?;
         Ok(())
     }
 
     ///  Get the peer id, listening addresses and connection info of the local peer
-    pub async fn get_swarm_info(&self) -> Result<SwarmInfo, NetworkActorError> {
-        let actor = self.network_actor()?;
+    pub async fn get_swarm_info(&self) -> Result<SwarmInfo, Error> {
+        let actor = self.network_actor().await?;
         let info = actor.send(network_msg::GetSwarmInfo).await?;
         Ok(info)
-=======
-    pub async fn start_listening(&self, address: Option<Multiaddr>) -> ResultMessage<Multiaddr> {
-        let actor = match self.registry.send(GetNetwork).await.unwrap() {
-            Some(a) => a,
-            None => return ResultMessage::Error("No network actor spawned.".into()),
-        };
-        let res = actor.send(network_msg::StartListening { address }).await;
-        let addr = unwrap_result_msg!(res);
-        ResultMessage::Ok(addr)
-    }
-
-    /// Stop listening on the swarm.
-    pub async fn stop_listening(&self) -> StatusMessage {
-        let actor = match self.registry.send(GetNetwork).await.unwrap() {
-            Some(a) => a,
-            None => return ResultMessage::Error("No network actor spawned.".into()),
-        };
-        let res = actor.send(network_msg::StopListening).await;
-        unwrap_or_err!(res);
-        ResultMessage::OK
-    }
-
-    ///  Get the peer id, listening addresses and connection info of the local peer
-    pub async fn get_swarm_info(&self) -> ResultMessage<SwarmInfo> {
-        let actor = match self.registry.send(GetNetwork).await.unwrap() {
-            Some(a) => a,
-            None => return ResultMessage::Error("No network actor spawned.".into()),
-        };
-        let res = actor.send(network_msg::GetSwarmInfo).await;
-        let info = unwrap_or_err!(res);
-        ResultMessage::Ok(info)
->>>>>>> 9f31bb8d
     }
 
     /// Add dial information for a remote peers.
@@ -875,17 +494,15 @@
     /// if the peer is already known e.g. from multicast DNS.
     /// If the peer is not a relay and can not be reached directly, it will be attempted to reach it via the relays,
     /// if there are any.
-<<<<<<< HEAD
-    pub async fn add_peer(&self, peer: PeerId, address: Option<Multiaddr>) -> Result<Multiaddr, P2pError<DialErr>> {
-        let actor = self.network_actor()?;
+    pub async fn add_peer(&self, peer: PeerId, address: Option<Multiaddr>) -> Result<Multiaddr, Error<DialErr>> {
+        let actor = self.network_actor().await?;
         if let Some(address) = address {
             actor.send(network_msg::AddPeerAddr { peer, address }).await?;
         }
-
         actor
             .send(network_msg::ConnectPeer { peer })
             .await?
-            .map_err(P2pError::Inner)
+            .map_err(Error::Inner)
     }
 
     /// Add a relay to the list of relays that may be tried to use if a remote peer can not be reached directly.
@@ -893,8 +510,8 @@
         &self,
         relay: PeerId,
         relay_addr: Option<Multiaddr>,
-    ) -> Result<Option<Multiaddr>, NetworkActorError> {
-        let actor = self.network_actor()?;
+    ) -> Result<Option<Multiaddr>, Error> {
+        let actor = self.network_actor().await?;
         let addr = actor.send(network_msg::AddDialingRelay { relay, relay_addr }).await?;
         Ok(addr)
     }
@@ -906,72 +523,24 @@
         &self,
         relay: PeerId,
         relay_addr: Option<Multiaddr>,
-    ) -> Result<Multiaddr, P2pError<ListenRelayErr>> {
-        let actor = self.network_actor()?;
+    ) -> Result<Multiaddr, Error<ListenRelayErr>> {
+        let actor = self.network_actor().await?;
         actor
             .send(network_msg::StartListeningRelay { relay, relay_addr })
             .await?
-            .map_err(P2pError::Inner)
-    }
-=======
-    /// Relays can be used to listen for incoming request, or to connect to a remote peer that can not
-    /// be reached directly, and is listening to the same relay.
-    /// Once the peer was successfully added, it can be used as target for operations on the remote stronghold.
-    pub async fn add_peer(
-        &self,
-        peer: PeerId,
-        address: Option<Multiaddr>,
-        is_listening_relay: bool,
-        is_dialing_relay: bool,
-    ) -> StatusMessage {
-        let actor = match self.registry.send(GetNetwork).await.unwrap() {
-            Some(a) => a,
-            None => return ResultMessage::Error("No network actor spawned.".into()),
-        };
-
-        if is_listening_relay {
-            let res = actor
-                .send(network_msg::StartListeningRelay {
-                    relay: peer,
-                    relay_addr: address,
-                })
-                .await;
-            unwrap_result_msg!(res);
-        } else {
-            if let Some(address) = address {
-                let res = actor.send(network_msg::AddPeerAddr { peer, address }).await;
-                unwrap_or_err!(res);
-            }
-
-            let res = actor.send(network_msg::ConnectPeer { peer }).await;
-            unwrap_result_msg!(res);
-        }
-
-        if is_dialing_relay {
-            let res = actor.send(network_msg::AddDialingRelay { relay: peer }).await;
-            unwrap_or_err!(res);
-        }
-        StatusMessage::OK
-    }
-
-    /// Remove a peer from the list of peers used for dialing, and / or stop listening with the relay.
-    pub async fn remove_relay(&self, relay: PeerId, rm_listening_relay: bool, rm_dialing_relay: bool) -> StatusMessage {
-        let actor = match self.registry.send(GetNetwork).await.unwrap() {
-            Some(a) => a,
-            None => return ResultMessage::Error("No network actor spawned.".into()),
-        };
->>>>>>> 9f31bb8d
+            .map_err(Error::Inner)
+    }
 
     /// Stop listening with the relay.
-    pub async fn remove_listening_relay(&self, relay: PeerId) -> Result<(), NetworkActorError> {
-        let actor = self.network_actor()?;
+    pub async fn remove_listening_relay(&self, relay: PeerId) -> Result<(), Error> {
+        let actor = self.network_actor().await?;
         actor.send(network_msg::StopListeningRelay { relay }).await?;
         Ok(())
     }
 
     /// Remove a peer from the list of peers used for dialing.
-    pub async fn remove_dialing_relay(&self, relay: PeerId) -> Result<(), NetworkActorError> {
-        let actor = self.network_actor()?;
+    pub async fn remove_dialing_relay(&self, relay: PeerId) -> Result<(), Error> {
+        let actor = self.network_actor().await?;
         actor.send(network_msg::RemoveDialingRelay { relay }).await?;
         Ok(())
     }
@@ -984,16 +553,8 @@
         rule: Rule<ShRequest>,
         peers: Vec<PeerId>,
         set_default: bool,
-<<<<<<< HEAD
-    ) -> Result<(), NetworkActorError> {
-        let actor = self.network_actor()?;
-=======
-    ) -> StatusMessage {
-        let actor = match self.registry.send(GetNetwork).await.unwrap() {
-            Some(a) => a,
-            None => return ResultMessage::Error("No network actor spawned.".into()),
-        };
->>>>>>> 9f31bb8d
+    ) -> Result<(), Error> {
+        let actor = self.network_actor().await?;
 
         if set_default {
             actor
@@ -1017,16 +578,8 @@
     }
 
     /// Remove peer specific rules from the firewall configuration.
-<<<<<<< HEAD
-    pub async fn remove_firewall_rules(&self, peers: Vec<PeerId>) -> Result<(), NetworkActorError> {
-        let actor = self.network_actor()?;
-=======
-    pub async fn remove_firewall_rules(&self, peers: Vec<PeerId>) -> StatusMessage {
-        let actor = match self.registry.send(GetNetwork).await.unwrap() {
-            Some(a) => a,
-            None => return ResultMessage::Error("No network actor spawned.".into()),
-        };
->>>>>>> 9f31bb8d
+    pub async fn remove_firewall_rules(&self, peers: Vec<PeerId>) -> Result<(), Error> {
+        let actor = self.network_actor().await?;
         for peer in peers {
             actor
                 .send(network_msg::RemoveFirewallRule {
@@ -1046,22 +599,12 @@
         payload: Vec<u8>,
         hint: RecordHint,
         _options: Vec<VaultFlags>,
-<<<<<<< HEAD
-    ) -> Result<(), P2pError<RemoteVaultError>> {
-        let actor = self.network_actor()?;
-=======
-    ) -> StatusMessage {
-        let actor = match self.registry.send(GetNetwork).await.unwrap() {
-            Some(a) => a,
-            None => return ResultMessage::Error("No network actor spawned.".into()),
-        };
->>>>>>> 9f31bb8d
-
-        let vault_path = &location.vault_path();
-        let vault_path = vault_path.to_vec();
+    ) -> Result<(), RemoteError<RemoteVaultError>> {
+        let actor = self.network_actor().await?;
+
+        let vault_path = location.vault_path().to_vec();
 
         // check if vault exists
-
         let send_request = network_msg::SendRequest {
             peer,
             request: CheckVault { vault_path },
@@ -1088,7 +631,7 @@
                 hint,
             },
         };
-        actor.send(send_request).await??.map_err(P2pError::Inner)
+        actor.send(send_request).await??.map_err(RemoteError::inner)
     }
 
     /// Write to the store of a remote Stronghold.
@@ -1101,44 +644,25 @@
         key: Vec<u8>,
         payload: Vec<u8>,
         lifetime: Option<Duration>,
-<<<<<<< HEAD
-    ) -> Result<Option<Vec<u8>>, P2pError<Infallible>> {
-        let actor = self.network_actor()?;
-=======
-    ) -> StatusMessage {
-        let actor = match self.registry.send(GetNetwork).await.unwrap() {
-            Some(a) => a,
-            None => return ResultMessage::Error("No network actor spawned.".into()),
-        };
->>>>>>> 9f31bb8d
+    ) -> Result<Option<Vec<u8>>, RemoteError> {
+        let actor = self.network_actor().await?;
         let send_request = network_msg::SendRequest {
             peer,
             request: WriteToStore { key, payload, lifetime },
         };
-        Ok(actor.send(send_request).await??)
+        let existing = actor.send(send_request).await??;
+        Ok(existing)
     }
 
     /// Read from the store of a remote Stronghold.
-<<<<<<< HEAD
-    pub async fn read_from_remote_store(
-        &self,
-        peer: PeerId,
-        key: Vec<u8>,
-    ) -> Result<Option<Vec<u8>>, P2pError<Infallible>> {
-        let actor = self.network_actor()?;
-=======
-    /// It is required that the peer has successfully been added with the `add_peer` method.
-    pub async fn read_from_remote_store(&self, peer: PeerId, location: Location) -> ResultMessage<Vec<u8>> {
-        let actor = match self.registry.send(GetNetwork).await.unwrap() {
-            Some(a) => a,
-            None => return ResultMessage::Error("No network actor spawned.".into()),
-        };
->>>>>>> 9f31bb8d
+    pub async fn read_from_remote_store(&self, peer: PeerId, key: Vec<u8>) -> Result<Option<Vec<u8>>, RemoteError> {
+        let actor = self.network_actor().await?;
         let send_request = network_msg::SendRequest {
             peer,
             request: ReadFromStore { key },
         };
-        Ok(actor.send(send_request).await??)
+        let data = actor.send(send_request).await??;
+        Ok(data)
     }
 
     /// Returns a list of the available records and their `RecordHint` values of a remote vault.
@@ -1146,49 +670,34 @@
         &self,
         peer: PeerId,
         vault_path: V,
-<<<<<<< HEAD
-    ) -> Result<Vec<(RecordId, RecordHint)>, P2pError<VaultDoesNotExist>> {
-        let actor = self.network_actor()?;
-=======
-    ) -> ResultMessage<Vec<(RecordId, RecordHint)>> {
-        let actor = match self.registry.send(GetNetwork).await.unwrap() {
-            Some(a) => a,
-            None => return ResultMessage::Error("No network actor spawned.".into()),
-        };
->>>>>>> 9f31bb8d
+    ) -> Result<Vec<(RecordId, RecordHint)>, RemoteError<VaultDoesNotExist>> {
+        let actor = self.network_actor().await?;
         let send_request = network_msg::SendRequest {
             peer,
             request: ListIds {
                 vault_path: vault_path.into(),
             },
         };
-        actor.send(send_request).await??.map_err(P2pError::Inner)
+        actor.send(send_request).await??.map_err(RemoteError::inner)
     }
 
     /// Executes a runtime command at a remote Stronghold.
     /// It is required that the peer has successfully been added with the `add_peer` method.
-<<<<<<< HEAD
     pub async fn remote_runtime_exec(
         &self,
         peer: PeerId,
         control_request: Procedure,
-    ) -> Result<ProcResult, P2pError<String>> {
-        let actor = self.network_actor()?;
-=======
-    pub async fn remote_runtime_exec(&self, peer: PeerId, control_request: Procedure) -> ResultMessage<ProcResult> {
-        let actor = match self.registry.send(GetNetwork).await.unwrap() {
-            Some(a) => a,
-            None => return ResultMessage::Error("No network actor spawned.".into()),
-        };
->>>>>>> 9f31bb8d
+    ) -> Result<ProcResult, RemoteError> {
+        let actor = self.network_actor().await?;
         let send_request = network_msg::SendRequest {
             peer,
             request: CallProcedure { proc: control_request },
         };
-        actor.send(send_request).await??.map_err(P2pError::Inner)
-    }
-
-    fn network_actor(&self) -> Result<&Addr<NetworkActor>, NetworkActorError> {
-        self.network_actor.as_ref().ok_or(NetworkActorError::NotSpawned)
+        let result = actor.send(send_request).await??.unwrap_or_else(ProcResult::Error);
+        Ok(result)
+    }
+
+    async fn network_actor<E: Display>(&self) -> Result<Addr<NetworkActor>, Error<E>> {
+        self.registry.send(GetNetwork).await?.ok_or(Error::ActorNotSpawned)
     }
 }